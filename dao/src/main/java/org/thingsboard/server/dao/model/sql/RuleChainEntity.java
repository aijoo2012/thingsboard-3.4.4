/**
 * Copyright © 2016-2020 The Thingsboard Authors
 *
 * Licensed under the Apache License, Version 2.0 (the "License");
 * you may not use this file except in compliance with the License.
 * You may obtain a copy of the License at
 *
 *     http://www.apache.org/licenses/LICENSE-2.0
 *
 * Unless required by applicable law or agreed to in writing, software
 * distributed under the License is distributed on an "AS IS" BASIS,
 * WITHOUT WARRANTIES OR CONDITIONS OF ANY KIND, either express or implied.
 * See the License for the specific language governing permissions and
 * limitations under the License.
 */
package org.thingsboard.server.dao.model.sql;

<<<<<<< HEAD
import com.datastax.driver.core.utils.UUIDs;
import com.fasterxml.jackson.core.JsonProcessingException;
import com.fasterxml.jackson.databind.JavaType;
=======
import com.datastax.oss.driver.api.core.uuid.Uuids;
>>>>>>> 559183e9
import com.fasterxml.jackson.databind.JsonNode;
import com.fasterxml.jackson.databind.ObjectMapper;
import lombok.Data;
import lombok.EqualsAndHashCode;
import lombok.extern.slf4j.Slf4j;
import org.hibernate.annotations.Type;
import org.hibernate.annotations.TypeDef;
import org.springframework.util.StringUtils;
import org.thingsboard.server.common.data.ShortEdgeInfo;
import org.thingsboard.server.common.data.UUIDConverter;
import org.thingsboard.server.common.data.id.RuleChainId;
import org.thingsboard.server.common.data.id.RuleNodeId;
import org.thingsboard.server.common.data.id.TenantId;
import org.thingsboard.server.common.data.rule.RuleChain;
import org.thingsboard.server.common.data.rule.RuleChainType;
import org.thingsboard.server.dao.DaoUtil;
import org.thingsboard.server.dao.model.BaseSqlEntity;
import org.thingsboard.server.dao.model.ModelConstants;
import org.thingsboard.server.dao.model.SearchTextEntity;
import org.thingsboard.server.dao.util.mapping.JsonStringType;

import javax.persistence.Column;
import javax.persistence.Entity;
import javax.persistence.EnumType;
import javax.persistence.Enumerated;
import javax.persistence.Table;
import java.io.IOException;
import java.util.HashSet;

@Data
@Slf4j
@EqualsAndHashCode(callSuper = true)
@Entity
@TypeDef(name = "json", typeClass = JsonStringType.class)
@Table(name = ModelConstants.RULE_CHAIN_COLUMN_FAMILY_NAME)
public class RuleChainEntity extends BaseSqlEntity<RuleChain> implements SearchTextEntity<RuleChain> {

    private static final ObjectMapper objectMapper = new ObjectMapper();
    private static final JavaType assignedEdgesType =
            objectMapper.getTypeFactory().constructCollectionType(HashSet.class, ShortEdgeInfo.class);

    @Column(name = ModelConstants.RULE_CHAIN_TENANT_ID_PROPERTY)
    private String tenantId;

    @Column(name = ModelConstants.RULE_CHAIN_NAME_PROPERTY)
    private String name;

    @Enumerated(EnumType.STRING)
    @Column(name = ModelConstants.RULE_CHAIN_TYPE_PROPERTY)
    private RuleChainType type;

    @Column(name = ModelConstants.SEARCH_TEXT_PROPERTY)
    private String searchText;

    @Column(name = ModelConstants.RULE_CHAIN_FIRST_RULE_NODE_ID_PROPERTY)
    private String firstRuleNodeId;

    @Column(name = ModelConstants.RULE_CHAIN_ROOT_PROPERTY)
    private boolean root;

    @Column(name = ModelConstants.DEBUG_MODE)
    private boolean debugMode;

    @Type(type = "json")
    @Column(name = ModelConstants.RULE_CHAIN_CONFIGURATION_PROPERTY)
    private JsonNode configuration;

    @Type(type = "json")
    @Column(name = ModelConstants.ADDITIONAL_INFO_PROPERTY)
    private JsonNode additionalInfo;

    @Column(name = ModelConstants.RULE_CHAIN_ASSIGNED_EDGES_PROPERTY)
    private String assignedEdges;

    public RuleChainEntity() {
    }

    public RuleChainEntity(RuleChain ruleChain) {
        if (ruleChain.getId() != null) {
            this.setUuid(ruleChain.getUuidId());
        }
        this.tenantId = toString(DaoUtil.getId(ruleChain.getTenantId()));
        this.name = ruleChain.getName();
        this.type = ruleChain.getType();
        this.searchText = ruleChain.getName();
        if (ruleChain.getFirstRuleNodeId() != null) {
            this.firstRuleNodeId = UUIDConverter.fromTimeUUID(ruleChain.getFirstRuleNodeId().getId());
        }
        this.root = ruleChain.isRoot();
        this.debugMode = ruleChain.isDebugMode();
        this.configuration = ruleChain.getConfiguration();
        this.additionalInfo = ruleChain.getAdditionalInfo();
        if (ruleChain.getAssignedEdges() != null) {
            try {
                this.assignedEdges = objectMapper.writeValueAsString(ruleChain.getAssignedEdges());
            } catch (JsonProcessingException e) {
                log.error("Unable to serialize assigned edges to string!", e);
            }
        }
    }

    @Override
    public String getSearchTextSource() {
        return searchText;
    }

    @Override
    public void setSearchText(String searchText) {
        this.searchText = searchText;
    }

    @Override
    public RuleChain toData() {
        RuleChain ruleChain = new RuleChain(new RuleChainId(this.getUuid()));
        ruleChain.setCreatedTime(Uuids.unixTimestamp(this.getUuid()));
        ruleChain.setTenantId(new TenantId(toUUID(tenantId)));
        ruleChain.setName(name);
        ruleChain.setType(type);
        if (firstRuleNodeId != null) {
            ruleChain.setFirstRuleNodeId(new RuleNodeId(UUIDConverter.fromString(firstRuleNodeId)));
        }
        ruleChain.setRoot(root);
        ruleChain.setDebugMode(debugMode);
        ruleChain.setConfiguration(configuration);
        ruleChain.setAdditionalInfo(additionalInfo);
        if (!StringUtils.isEmpty(assignedEdges)) {
            try {
                ruleChain.setAssignedEdges(objectMapper.readValue(assignedEdges, assignedEdgesType));
            } catch (IOException e) {
                log.warn("Unable to parse assigned edges!", e);
            }
        }
        return ruleChain;
    }
}<|MERGE_RESOLUTION|>--- conflicted
+++ resolved
@@ -15,22 +15,12 @@
  */
 package org.thingsboard.server.dao.model.sql;
 
-<<<<<<< HEAD
-import com.datastax.driver.core.utils.UUIDs;
-import com.fasterxml.jackson.core.JsonProcessingException;
-import com.fasterxml.jackson.databind.JavaType;
-=======
 import com.datastax.oss.driver.api.core.uuid.Uuids;
->>>>>>> 559183e9
 import com.fasterxml.jackson.databind.JsonNode;
-import com.fasterxml.jackson.databind.ObjectMapper;
 import lombok.Data;
 import lombok.EqualsAndHashCode;
-import lombok.extern.slf4j.Slf4j;
 import org.hibernate.annotations.Type;
 import org.hibernate.annotations.TypeDef;
-import org.springframework.util.StringUtils;
-import org.thingsboard.server.common.data.ShortEdgeInfo;
 import org.thingsboard.server.common.data.UUIDConverter;
 import org.thingsboard.server.common.data.id.RuleChainId;
 import org.thingsboard.server.common.data.id.RuleNodeId;
@@ -48,20 +38,13 @@
 import javax.persistence.EnumType;
 import javax.persistence.Enumerated;
 import javax.persistence.Table;
-import java.io.IOException;
-import java.util.HashSet;
 
 @Data
-@Slf4j
 @EqualsAndHashCode(callSuper = true)
 @Entity
 @TypeDef(name = "json", typeClass = JsonStringType.class)
 @Table(name = ModelConstants.RULE_CHAIN_COLUMN_FAMILY_NAME)
 public class RuleChainEntity extends BaseSqlEntity<RuleChain> implements SearchTextEntity<RuleChain> {
-
-    private static final ObjectMapper objectMapper = new ObjectMapper();
-    private static final JavaType assignedEdgesType =
-            objectMapper.getTypeFactory().constructCollectionType(HashSet.class, ShortEdgeInfo.class);
 
     @Column(name = ModelConstants.RULE_CHAIN_TENANT_ID_PROPERTY)
     private String tenantId;
@@ -93,9 +76,6 @@
     @Column(name = ModelConstants.ADDITIONAL_INFO_PROPERTY)
     private JsonNode additionalInfo;
 
-    @Column(name = ModelConstants.RULE_CHAIN_ASSIGNED_EDGES_PROPERTY)
-    private String assignedEdges;
-
     public RuleChainEntity() {
     }
 
@@ -114,13 +94,6 @@
         this.debugMode = ruleChain.isDebugMode();
         this.configuration = ruleChain.getConfiguration();
         this.additionalInfo = ruleChain.getAdditionalInfo();
-        if (ruleChain.getAssignedEdges() != null) {
-            try {
-                this.assignedEdges = objectMapper.writeValueAsString(ruleChain.getAssignedEdges());
-            } catch (JsonProcessingException e) {
-                log.error("Unable to serialize assigned edges to string!", e);
-            }
-        }
     }
 
     @Override
@@ -147,13 +120,6 @@
         ruleChain.setDebugMode(debugMode);
         ruleChain.setConfiguration(configuration);
         ruleChain.setAdditionalInfo(additionalInfo);
-        if (!StringUtils.isEmpty(assignedEdges)) {
-            try {
-                ruleChain.setAssignedEdges(objectMapper.readValue(assignedEdges, assignedEdgesType));
-            } catch (IOException e) {
-                log.warn("Unable to parse assigned edges!", e);
-            }
-        }
         return ruleChain;
     }
 }