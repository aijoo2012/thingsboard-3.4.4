/**
 * Copyright © 2016-2020 The Thingsboard Authors
 *
 * Licensed under the Apache License, Version 2.0 (the "License");
 * you may not use this file except in compliance with the License.
 * You may obtain a copy of the License at
 *
 *     http://www.apache.org/licenses/LICENSE-2.0
 *
 * Unless required by applicable law or agreed to in writing, software
 * distributed under the License is distributed on an "AS IS" BASIS,
 * WITHOUT WARRANTIES OR CONDITIONS OF ANY KIND, either express or implied.
 * See the License for the specific language governing permissions and
 * limitations under the License.
 */
package org.thingsboard.server.dao.sql.query;

import lombok.extern.slf4j.Slf4j;
import org.apache.commons.lang3.StringUtils;
import org.springframework.beans.factory.annotation.Autowired;
import org.springframework.jdbc.core.namedparam.NamedParameterJdbcTemplate;
import org.springframework.stereotype.Repository;
import org.thingsboard.server.common.data.EntityType;
import org.thingsboard.server.common.data.id.CustomerId;
import org.thingsboard.server.common.data.id.EntityId;
import org.thingsboard.server.common.data.id.TenantId;
import org.thingsboard.server.common.data.page.PageData;
import org.thingsboard.server.common.data.query.AssetSearchQueryFilter;
import org.thingsboard.server.common.data.query.AssetTypeFilter;
import org.thingsboard.server.common.data.query.DeviceSearchQueryFilter;
import org.thingsboard.server.common.data.query.DeviceTypeFilter;
import org.thingsboard.server.common.data.query.EntityCountQuery;
import org.thingsboard.server.common.data.query.EntityData;
import org.thingsboard.server.common.data.query.EntityDataPageLink;
import org.thingsboard.server.common.data.query.EntityDataQuery;
import org.thingsboard.server.common.data.query.EntityDataSortOrder;
import org.thingsboard.server.common.data.query.EntityFilter;
import org.thingsboard.server.common.data.query.EntityFilterType;
import org.thingsboard.server.common.data.query.EntityListFilter;
import org.thingsboard.server.common.data.query.EntityNameFilter;
import org.thingsboard.server.common.data.query.EntitySearchQueryFilter;
import org.thingsboard.server.common.data.query.EntityViewTypeFilter;
import org.thingsboard.server.common.data.query.RelationsQueryFilter;
import org.thingsboard.server.common.data.query.SingleEntityFilter;
import org.thingsboard.server.common.data.relation.EntitySearchDirection;
import org.thingsboard.server.common.data.relation.EntityTypeFilter;
import org.thingsboard.server.dao.util.SqlDao;

import java.math.BigInteger;
import java.util.Collections;
import java.util.HashMap;
import java.util.List;
import java.util.Map;
import java.util.Optional;
import java.util.UUID;
import java.util.stream.Collectors;

@SqlDao
@Repository
@Slf4j
public class DefaultEntityQueryRepository implements EntityQueryRepository {
    //TODO: rafactoring to protect from SQL injections;
    private static final Map<EntityType, String> entityTableMap = new HashMap<>();

    static {
        entityTableMap.put(EntityType.ASSET, "asset");
        entityTableMap.put(EntityType.DEVICE, "device");
        entityTableMap.put(EntityType.ENTITY_VIEW, "entity_view");
        entityTableMap.put(EntityType.DASHBOARD, "dashboard");
        entityTableMap.put(EntityType.CUSTOMER, "customer");
        entityTableMap.put(EntityType.USER, "tb_user");
        entityTableMap.put(EntityType.TENANT, "tenant");
    }

    public static final String HIERARCHICAL_QUERY_TEMPLATE = " FROM (WITH RECURSIVE related_entities(from_id, from_type, to_id, to_type, relation_type, lvl) AS (" +
            " SELECT from_id, from_type, to_id, to_type, relation_type, 1 as lvl" +
            " FROM relation" +
            " WHERE $in_id = :relation_root_id and $in_type = :relation_root_type and relation_type_group = 'COMMON'" +
            " UNION ALL" +
            " SELECT r.from_id, r.from_type, r.to_id, r.to_type, r.relation_type, lvl + 1" +
            " FROM relation r" +
            " INNER JOIN related_entities re ON" +
            " r.$in_id = re.$out_id and r.$in_type = re.$out_type and" +
            " relation_type_group = 'COMMON' %s)" +
            " SELECT re.$out_id entity_id, re.$out_type entity_type, re.lvl lvl" +
            " from related_entities re" +
            " %s ) entity";
    public static final String HIERARCHICAL_TO_QUERY_TEMPLATE = HIERARCHICAL_QUERY_TEMPLATE.replace("$in", "to").replace("$out", "from");
    public static final String HIERARCHICAL_FROM_QUERY_TEMPLATE = HIERARCHICAL_QUERY_TEMPLATE.replace("$in", "from").replace("$out", "to");

    @Autowired
    protected NamedParameterJdbcTemplate jdbcTemplate;

    @Override
    public long countEntitiesByQuery(TenantId tenantId, CustomerId customerId, EntityCountQuery query) {
        EntityType entityType = resolveEntityType(query.getEntityFilter());
        EntityQueryContext ctx = new EntityQueryContext();
        ctx.append("select count(e.id) from ");
        ctx.append(addEntityTableQuery(ctx, query.getEntityFilter(), entityType));
        ctx.append(" e where ");
        ctx.append(buildEntityWhere(ctx, tenantId, customerId, query.getEntityFilter(), Collections.emptyList(), entityType));
        return jdbcTemplate.queryForObject(ctx.getQuery(), ctx, Long.class);
    }

    @Override
    public PageData<EntityData> findEntityDataByQuery(TenantId tenantId, CustomerId customerId, EntityDataQuery query) {
        EntityQueryContext ctx = new EntityQueryContext();
        EntityType entityType = resolveEntityType(query.getEntityFilter());
        EntityDataPageLink pageLink = query.getPageLink();

        List<EntityKeyMapping> mappings = EntityKeyMapping.prepareKeyMapping(query);

        List<EntityKeyMapping> selectionMapping = mappings.stream().filter(EntityKeyMapping::isSelection)
                .collect(Collectors.toList());
        List<EntityKeyMapping> entityFieldsSelectionMapping = selectionMapping.stream().filter(mapping -> !mapping.isLatest())
                .collect(Collectors.toList());
        List<EntityKeyMapping> latestSelectionMapping = selectionMapping.stream().filter(EntityKeyMapping::isLatest)
                .collect(Collectors.toList());

        List<EntityKeyMapping> filterMapping = mappings.stream().filter(EntityKeyMapping::hasFilter)
                .collect(Collectors.toList());
        List<EntityKeyMapping> entityFieldsFiltersMapping = filterMapping.stream().filter(mapping -> !mapping.isLatest())
                .collect(Collectors.toList());
        List<EntityKeyMapping> latestFiltersMapping = filterMapping.stream().filter(EntityKeyMapping::isLatest)
                .collect(Collectors.toList());

        List<EntityKeyMapping> allLatestMappings = mappings.stream().filter(EntityKeyMapping::isLatest)
                .collect(Collectors.toList());


        String entityWhereClause = this.buildEntityWhere(ctx, tenantId, customerId, query.getEntityFilter(), entityFieldsFiltersMapping, entityType);
        String latestJoins = EntityKeyMapping.buildLatestJoins(ctx, query.getEntityFilter(), entityType, allLatestMappings);
        String whereClause = this.buildWhere(ctx, selectionMapping, latestFiltersMapping, pageLink.getTextSearch());
        String entityFieldsSelection = EntityKeyMapping.buildSelections(entityFieldsSelectionMapping);
        String entityTypeStr;
        if (query.getEntityFilter().getType().equals(EntityFilterType.RELATIONS_QUERY)) {
            entityTypeStr = "e.entity_type";
        } else {
            entityTypeStr = "'" + entityType.name() + "'";
        }
        if (!StringUtils.isEmpty(entityFieldsSelection)) {
            entityFieldsSelection = String.format("e.id id, %s entity_type, %s", entityTypeStr, entityFieldsSelection);
        } else {
            entityFieldsSelection = String.format("e.id id, %s entity_type", entityTypeStr);
        }
        String latestSelection = EntityKeyMapping.buildSelections(latestSelectionMapping);
        String topSelection = "entities.*";
        if (!StringUtils.isEmpty(latestSelection)) {
            topSelection = topSelection + ", " + latestSelection;
        }

        String fromClause = String.format("from (select %s from (select %s from %s e where %s) entities %s %s) result",
                topSelection,
                entityFieldsSelection,
                addEntityTableQuery(ctx, query.getEntityFilter(), entityType),
                entityWhereClause,
                latestJoins,
                whereClause);


        int totalElements = jdbcTemplate.queryForObject(String.format("select count(*) %s", fromClause), ctx, Integer.class);

        String dataQuery = String.format("select * %s", fromClause);

        EntityDataSortOrder sortOrder = pageLink.getSortOrder();
        if (sortOrder != null) {
            Optional<EntityKeyMapping> sortOrderMappingOpt = mappings.stream().filter(EntityKeyMapping::isSortOrder).findFirst();
            if (sortOrderMappingOpt.isPresent()) {
                EntityKeyMapping sortOrderMapping = sortOrderMappingOpt.get();
                dataQuery = String.format("%s order by %s", dataQuery, sortOrderMapping.getValueAlias());
                if (sortOrder.getDirection() == EntityDataSortOrder.Direction.ASC) {
                    dataQuery += " asc";
                } else {
                    dataQuery += " desc";
                }
            }
        }
        int startIndex = pageLink.getPageSize() * pageLink.getPage();
        if (pageLink.getPageSize() > 0) {
            dataQuery = String.format("%s limit %s offset %s", dataQuery, pageLink.getPageSize(), startIndex);
        }
        List<Map<String, Object>> rows = jdbcTemplate.queryForList(dataQuery, ctx);
        return EntityDataAdapter.createEntityData(pageLink, selectionMapping, rows, totalElements);
    }

    private String buildEntityWhere(EntityQueryContext ctx,
                                    TenantId tenantId,
                                    CustomerId customerId,
                                    EntityFilter entityFilter,
                                    List<EntityKeyMapping> entityFieldsFilters,
                                    EntityType entityType) {
        String permissionQuery = this.buildPermissionQuery(ctx, entityFilter, tenantId, customerId, entityType);
        String entityFilterQuery = this.buildEntityFilterQuery(ctx, entityFilter);
        String result = permissionQuery;
        if (!entityFilterQuery.isEmpty()) {
            result += " and " + entityFilterQuery;
        }
        if (!entityFieldsFilters.isEmpty()) {
            result += " and " + entityFieldsFilters;
        }
        return result;
    }

    private String buildPermissionQuery(EntityQueryContext ctx, EntityFilter entityFilter, TenantId tenantId, CustomerId customerId, EntityType entityType) {
        switch (entityFilter.getType()) {
            case RELATIONS_QUERY:
            case DEVICE_SEARCH_QUERY:
            case ASSET_SEARCH_QUERY:
                ctx.addUuidParameter("permissions_tenant_id", tenantId.getId());
                ctx.addUuidParameter("permissions_customer_id", customerId.getId());
                return "e.tenant_id=:permissions_tenant_id and e.customer_id=:permissions_customer_id";
            default:
                if (entityType == EntityType.TENANT) {
                    ctx.addUuidParameter("permissions_tenant_id", tenantId.getId());
                    return "e.id=:permissions_tenant_id";
                } else if (entityType == EntityType.CUSTOMER) {
                    ctx.addUuidParameter("permissions_tenant_id", tenantId.getId());
                    ctx.addUuidParameter("permissions_customer_id", customerId.getId());
                    return "e.tenant_id=:permissions_tenant_id and e.id=:permissions_customer_id";
                } else {
                    ctx.addUuidParameter("permissions_tenant_id", tenantId.getId());
                    ctx.addUuidParameter("permissions_customer_id", customerId.getId());
                    return "e.tenant_id=:permissions_tenant_id and e.customer_id=:permissions_customer_id";
                }
        }
    }

    private String buildEntityFilterQuery(EntityQueryContext ctx, EntityFilter entityFilter) {
        switch (entityFilter.getType()) {
            case SINGLE_ENTITY:
                return this.singleEntityQuery(ctx, (SingleEntityFilter) entityFilter);
            case ENTITY_LIST:
                return this.entityListQuery(ctx, (EntityListFilter) entityFilter);
            case ENTITY_NAME:
                return this.entityNameQuery(ctx, (EntityNameFilter) entityFilter);
            case ASSET_TYPE:
            case DEVICE_TYPE:
            case ENTITY_VIEW_TYPE:
                return this.typeQuery(ctx, entityFilter);
            case RELATIONS_QUERY:
            case DEVICE_SEARCH_QUERY:
            case ASSET_SEARCH_QUERY:
                return "";
            default:
                throw new RuntimeException("Not implemented!");
        }
    }

    private String addEntityTableQuery(EntityQueryContext ctx, EntityFilter entityFilter, EntityType entityType) {
        switch (entityFilter.getType()) {
            case RELATIONS_QUERY:
                return relationQuery(ctx, (RelationsQueryFilter) entityFilter);
            case DEVICE_SEARCH_QUERY:
                DeviceSearchQueryFilter deviceQuery = (DeviceSearchQueryFilter) entityFilter;
                return entitySearchQuery(ctx, deviceQuery, EntityType.DEVICE, deviceQuery.getDeviceTypes());
            case ASSET_SEARCH_QUERY:
                AssetSearchQueryFilter assetQuery = (AssetSearchQueryFilter) entityFilter;
                return entitySearchQuery(ctx, assetQuery, EntityType.ASSET, assetQuery.getAssetTypes());
            default:
                return entityTableMap.get(entityType);
        }
    }

    private String entitySearchQuery(EntityQueryContext ctx, EntitySearchQueryFilter entityFilter, EntityType entityType, List<String> types) {
        EntityId rootId = entityFilter.getRootEntity();
        //TODO: fetch last level only.
        //TODO: fetch distinct records.
        String lvlFilter = getLvlFilter(entityFilter.getMaxLevel());
        String selectFields = "SELECT tenant_id, customer_id, id, type, name, label FROM " + entityType.name() + " WHERE id in ( SELECT entity_id";
        String from = getQueryTemplate(entityFilter.getDirection());
        String whereFilter = " WHERE re.relation_type = :where_relation_type AND re.to_type = :where_entity_type";

        from = String.format(from, lvlFilter, whereFilter);
        String query = "( " + selectFields + from + ")";
        if (types != null && !types.isEmpty()) {
            query += " and type in (:relation_sub_types)";
            ctx.addStringListParameter("relation_sub_types", types);
        }
        query += " )";
        ctx.addUuidParameter("relation_root_id", rootId.getId());
        ctx.addStringParameter("relation_root_type", rootId.getEntityType().name());
        ctx.addStringParameter("where_relation_type", entityFilter.getRelationType());
        ctx.addStringParameter("where_entity_type", entityType.name());
        return query;
    }

    private String relationQuery(EntityQueryContext ctx, RelationsQueryFilter entityFilter) {
        EntityId rootId = entityFilter.getRootEntity();
        String lvlFilter = getLvlFilter(entityFilter.getMaxLevel());
        String selectFields = getSelectTenantId() + ", " + getSelectCustomerId() + ", " +
                " entity.entity_id as id," + getSelectType() + ", " + getSelectName() + ", " +
                getSelectLabel() + ", entity.entity_type as entity_type";
        String from = getQueryTemplate(entityFilter.getDirection());
        ctx.addUuidParameter("relation_root_id", rootId.getId());
        ctx.addStringParameter("relation_root_type", rootId.getEntityType().name());

        StringBuilder whereFilter;
        if (entityFilter.getFilters() != null && !entityFilter.getFilters().isEmpty()) {
            whereFilter = new StringBuilder(" WHERE ");
            boolean first = true;
            boolean single = entityFilter.getFilters().size() == 1;
            int entityTypeFilterIdx = 0;
            for (EntityTypeFilter etf : entityFilter.getFilters()) {
                if (first) {
                    first = false;
                } else {
                    whereFilter.append(" AND ");
                }
                String relationType = etf.getRelationType();
                if (!single) {
                    whereFilter.append(" (");
                }
                whereFilter.append(" re.relation_type = :where_relation_type").append(entityTypeFilterIdx).append(" and re.")
                        .append(entityFilter.getDirection().equals(EntitySearchDirection.FROM) ? "to" : "from")
                        .append("_type in (:where_entity_types").append(entityTypeFilterIdx).append(")");
                if (!single) {
                    whereFilter.append(" )");
                }
                ctx.addStringParameter("where_relation_type" + entityTypeFilterIdx, relationType);
                ctx.addStringListParameter("where_entity_types" + entityTypeFilterIdx, etf.getEntityTypes().stream().map(EntityType::name).collect(Collectors.toList()));
                entityTypeFilterIdx++;
            }
        } else {
            whereFilter = new StringBuilder();
        }
        from = String.format(from, lvlFilter, whereFilter);
        return "( " + selectFields + from + ")";
    }

    private String getLvlFilter(int maxLevel) {
        return maxLevel > 0 ? ("and lvl <= " + (maxLevel - 1)) : "";
    }

    private String getQueryTemplate(EntitySearchDirection direction) {
        String from;
        if (direction.equals(EntitySearchDirection.FROM)) {
            from = HIERARCHICAL_FROM_QUERY_TEMPLATE;
        } else {
            from = HIERARCHICAL_TO_QUERY_TEMPLATE;
        }
        return from;
    }

    private String getSelectTenantId() {
        return "SELECT CASE" +
                " WHEN entity.entity_type = 'TENANT' THEN entity_id" +
                " WHEN entity.entity_type = 'CUSTOMER'" +
                " THEN (select tenant_id from customer where id = entity_id)" +
                " WHEN entity.entity_type = 'USER'" +
                " THEN (select tenant_id from tb_user where id = entity_id)" +
                " WHEN entity.entity_type = 'DASHBOARD'" +
                " THEN (select tenant_id from dashboard where id = entity_id)" +
                " WHEN entity.entity_type = 'ASSET'" +
                " THEN (select tenant_id from asset where id = entity_id)" +
                " WHEN entity.entity_type = 'DEVICE'" +
                " THEN (select tenant_id from device where id = entity_id)" +
                " WHEN entity.entity_type = 'ENTITY_VIEW'" +
                " THEN (select tenant_id from entity_view where id = entity_id)" +
                " END as tenant_id";
    }

    private String getSelectCustomerId() {
        return "CASE" +
                " WHEN entity.entity_type = 'TENANT'" +
                " THEN UUID('" + TenantId.NULL_UUID + "')" +
                " WHEN entity.entity_type = 'CUSTOMER' THEN entity_id" +
                " WHEN entity.entity_type = 'USER'" +
                " THEN (select customer_id from tb_user where id = entity_id)" +
                " WHEN entity.entity_type = 'DASHBOARD'" +
                //TODO: parse assigned customers or use contains?
                " THEN NULL" +
                " WHEN entity.entity_type = 'ASSET'" +
                " THEN (select customer_id from asset where id = entity_id)" +
                " WHEN entity.entity_type = 'DEVICE'" +
                " THEN (select customer_id from device where id = entity_id)" +
                " WHEN entity.entity_type = 'ENTITY_VIEW'" +
                " THEN (select customer_id from entity_view where id = entity_id)" +
                " END as customer_id";
    }

    private String getSelectName() {
        return " CASE" +
                " WHEN entity.entity_type = 'TENANT'" +
                " THEN (select title from tenant where id = entity_id)" +
                " WHEN entity.entity_type = 'CUSTOMER' " +
                " THEN (select title from customer where id = entity_id)" +
                " WHEN entity.entity_type = 'USER'" +
                " THEN (select CONCAT (first_name, ' ', last_name) from tb_user where id = entity_id)" +
                " WHEN entity.entity_type = 'DASHBOARD'" +
                " THEN (select title from dashboard where id = entity_id)" +
                " WHEN entity.entity_type = 'ASSET'" +
                " THEN (select name from asset where id = entity_id)" +
                " WHEN entity.entity_type = 'DEVICE'" +
                " THEN (select name from device where id = entity_id)" +
                " WHEN entity.entity_type = 'ENTITY_VIEW'" +
                " THEN (select name from entity_view where id = entity_id)" +
                " END as name";
    }

    private String getSelectType() {
        return " CASE" +
                " WHEN entity.entity_type = 'USER'" +
                " THEN (select authority from tb_user where id = entity_id)" +
                " WHEN entity.entity_type = 'ASSET'" +
                " THEN (select type from asset where id = entity_id)" +
                " WHEN entity.entity_type = 'DEVICE'" +
                " THEN (select type from device where id = entity_id)" +
                " WHEN entity.entity_type = 'ENTITY_VIEW'" +
                " THEN (select type from entity_view where id = entity_id)" +
                " ELSE entity.entity_type END as type";
    }

    private String getSelectLabel() {
        return " CASE" +
                " WHEN entity.entity_type = 'TENANT'" +
                " THEN (select title from tenant where id = entity_id)" +
                " WHEN entity.entity_type = 'CUSTOMER' " +
                " THEN (select title from customer where id = entity_id)" +
                " WHEN entity.entity_type = 'USER'" +
                " THEN (select CONCAT (first_name, ' ', last_name) from tb_user where id = entity_id)" +
                " WHEN entity.entity_type = 'DASHBOARD'" +
                " THEN (select title from dashboard where id = entity_id)" +
                " WHEN entity.entity_type = 'ASSET'" +
                " THEN (select label from asset where id = entity_id)" +
                " WHEN entity.entity_type = 'DEVICE'" +
                " THEN (select label from device where id = entity_id)" +
                " WHEN entity.entity_type = 'ENTITY_VIEW'" +
                " THEN (select name from entity_view where id = entity_id)" +
                " END as label";
    }

    private String buildWhere(EntityQueryContext ctx, List<EntityKeyMapping> selectionMapping, List<EntityKeyMapping> latestFiltersMapping, String searchText) {
        String latestFilters = EntityKeyMapping.buildQuery(ctx, latestFiltersMapping);
        String textSearchQuery = this.buildTextSearchQuery(ctx, selectionMapping, searchText);
        String query;
        if (!StringUtils.isEmpty(latestFilters) && !StringUtils.isEmpty(textSearchQuery)) {
            query = String.join(" AND ", latestFilters, textSearchQuery);
        } else if (!StringUtils.isEmpty(latestFilters)) {
            query = latestFilters;
        } else {
            query = textSearchQuery;
        }
        if (!StringUtils.isEmpty(query)) {
            return String.format("where %s", query);
        } else {
            return "";
        }
    }

    private String buildTextSearchQuery(EntityQueryContext ctx, List<EntityKeyMapping> selectionMapping, String searchText) {
        if (!StringUtils.isEmpty(searchText) && !selectionMapping.isEmpty()) {
            String lowerSearchText = searchText.toLowerCase() + "%";
            List<String> searchPredicates = selectionMapping.stream().map(mapping -> {
                        String paramName = mapping.getValueAlias() + "_lowerSearchText";
                        ctx.addStringParameter(paramName, lowerSearchText);
                        return String.format("LOWER(%s) LIKE :%s", mapping.getValueAlias(), paramName);
                    }
            ).collect(Collectors.toList());
            return String.format("(%s)", String.join(" or ", searchPredicates));
        } else {
            return null;
        }

    }

    private String singleEntityQuery(EntityQueryContext ctx, SingleEntityFilter filter) {
        ctx.addUuidParameter("entity_filter_single_entity_id", filter.getSingleEntity().getId());
        return "e.id=:entity_filter_single_entity_id";
    }

    private String entityListQuery(EntityQueryContext ctx, EntityListFilter filter) {
        ctx.addUuidListParameter("entity_filter_entity_ids", filter.getEntityList().stream().map(UUID::fromString).collect(Collectors.toList()));
        return "e.id in (:entity_filter_entity_ids)";
    }

<<<<<<< HEAD
    private String entityNameQuery(EntityNameFilter filter) {
        return String.format("lower(e.search_text) like lower(concat('%s', '%%'))", filter.getEntityNameFilter());
=======
    private String entityNameQuery(EntityQueryContext ctx, EntityNameFilter filter) {
        ctx.addStringParameter("entity_filter_name_filter", filter.getEntityNameFilter());
        return "lower(e.search_text) like lower(concat(:entity_filter_name_filter, '%%'))";
>>>>>>> f09f3e5f
    }

    private String typeQuery(EntityQueryContext ctx, EntityFilter filter) {
        String type;
        String name;
        switch (filter.getType()) {
            case ASSET_TYPE:
                type = ((AssetTypeFilter) filter).getAssetType();
                name = ((AssetTypeFilter) filter).getAssetNameFilter();
                break;
            case DEVICE_TYPE:
                type = ((DeviceTypeFilter) filter).getDeviceType();
                name = ((DeviceTypeFilter) filter).getDeviceNameFilter();
                break;
            case ENTITY_VIEW_TYPE:
                type = ((EntityViewTypeFilter) filter).getEntityViewType();
                name = ((EntityViewTypeFilter) filter).getEntityViewNameFilter();
                break;
            default:
                throw new RuntimeException("Not supported!");
        }
        ctx.addStringParameter("entity_filter_type_query_type", type);
        ctx.addStringParameter("entity_filter_type_query_name", name);
        return "e.type = :entity_filter_type_query_type and lower(e.search_text) like lower(concat(:entity_filter_type_query_name, '%%'))";
    }

    private EntityType resolveEntityType(EntityFilter entityFilter) {
        switch (entityFilter.getType()) {
            case SINGLE_ENTITY:
                return ((SingleEntityFilter) entityFilter).getSingleEntity().getEntityType();
            case ENTITY_LIST:
                return ((EntityListFilter) entityFilter).getEntityType();
            case ENTITY_NAME:
                return ((EntityNameFilter) entityFilter).getEntityType();
            case ASSET_TYPE:
            case ASSET_SEARCH_QUERY:
                return EntityType.ASSET;
            case DEVICE_TYPE:
            case DEVICE_SEARCH_QUERY:
                return EntityType.DEVICE;
            case ENTITY_VIEW_TYPE:
            case ENTITY_VIEW_SEARCH_QUERY:
                return EntityType.ENTITY_VIEW;
            case RELATIONS_QUERY:
                return ((RelationsQueryFilter) entityFilter).getRootEntity().getEntityType();
            default:
                throw new RuntimeException("Not implemented!");
        }
    }
}<|MERGE_RESOLUTION|>--- conflicted
+++ resolved
@@ -473,14 +473,9 @@
         return "e.id in (:entity_filter_entity_ids)";
     }
 
-<<<<<<< HEAD
-    private String entityNameQuery(EntityNameFilter filter) {
-        return String.format("lower(e.search_text) like lower(concat('%s', '%%'))", filter.getEntityNameFilter());
-=======
     private String entityNameQuery(EntityQueryContext ctx, EntityNameFilter filter) {
         ctx.addStringParameter("entity_filter_name_filter", filter.getEntityNameFilter());
         return "lower(e.search_text) like lower(concat(:entity_filter_name_filter, '%%'))";
->>>>>>> f09f3e5f
     }
 
     private String typeQuery(EntityQueryContext ctx, EntityFilter filter) {
