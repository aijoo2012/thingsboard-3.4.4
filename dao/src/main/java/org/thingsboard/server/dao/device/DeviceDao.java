--- conflicted
+++ resolved
@@ -118,16 +118,6 @@
     ListenableFuture<List<EntitySubtype>> findTenantDeviceTypesAsync(UUID tenantId);
 
     /**
-<<<<<<< HEAD
-     * Find devices by tenantId, edgeId and page link.
-     *
-     * @param tenantId the tenantId
-     * @param edgeId the edgeId
-     * @param pageLink the page link
-     * @return the list of device objects
-     */
-    ListenableFuture<List<Device>> findDevicesByTenantIdAndEdgeId(UUID tenantId, UUID edgeId, TimePageLink pageLink);
-=======
      * Find devices by tenantId and device id.
      * @param tenantId the tenant Id
      * @param id the device Id
@@ -143,5 +133,14 @@
      */
     ListenableFuture<Device> findDeviceByTenantIdAndIdAsync(TenantId tenantId, UUID id);
 
->>>>>>> 3f9f6efc
+
+    /**
+     * Find devices by tenantId, edgeId and page link.
+     *
+     * @param tenantId the tenantId
+     * @param edgeId the edgeId
+     * @param pageLink the page link
+     * @return the list of device objects
+     */
+    ListenableFuture<List<Device>> findDevicesByTenantIdAndEdgeId(UUID tenantId, UUID edgeId, TimePageLink pageLink);
 }