/**
 * Copyright © 2016-2020 The Thingsboard Authors
 *
 * Licensed under the Apache License, Version 2.0 (the "License");
 * you may not use this file except in compliance with the License.
 * You may obtain a copy of the License at
 *
 *     http://www.apache.org/licenses/LICENSE-2.0
 *
 * Unless required by applicable law or agreed to in writing, software
 * distributed under the License is distributed on an "AS IS" BASIS,
 * WITHOUT WARRANTIES OR CONDITIONS OF ANY KIND, either express or implied.
 * See the License for the specific language governing permissions and
 * limitations under the License.
 */
package org.thingsboard.server.dao.device;

import com.google.common.base.Function;
import com.google.common.util.concurrent.Futures;
import com.google.common.util.concurrent.ListenableFuture;
import com.google.common.util.concurrent.MoreExecutors;
import lombok.extern.slf4j.Slf4j;
import org.apache.commons.lang3.RandomStringUtils;
import org.hibernate.exception.ConstraintViolationException;
import org.springframework.beans.factory.annotation.Autowired;
import org.springframework.cache.Cache;
import org.springframework.cache.CacheManager;
import org.springframework.cache.annotation.CacheEvict;
import org.springframework.cache.annotation.Cacheable;
import org.springframework.context.annotation.Lazy;
import org.springframework.stereotype.Service;
import org.springframework.transaction.annotation.Transactional;
import org.springframework.util.CollectionUtils;
import org.springframework.util.StringUtils;
import org.thingsboard.server.common.data.Customer;
import org.thingsboard.server.common.data.Device;
import org.thingsboard.server.common.data.DeviceInfo;
import org.thingsboard.server.common.data.DeviceProfile;
import org.thingsboard.server.common.data.EntitySubtype;
import org.thingsboard.server.common.data.EntityType;
import org.thingsboard.server.common.data.EntityView;
import org.thingsboard.server.common.data.Tenant;
import org.thingsboard.server.common.data.device.DeviceSearchQuery;
import org.thingsboard.server.common.data.device.credentials.BasicMqttCredentials;
import org.thingsboard.server.common.data.device.data.DefaultDeviceConfiguration;
import org.thingsboard.server.common.data.device.data.DefaultDeviceTransportConfiguration;
import org.thingsboard.server.common.data.device.data.DeviceData;
import org.thingsboard.server.common.data.device.data.Lwm2mDeviceTransportConfiguration;
import org.thingsboard.server.common.data.device.data.MqttDeviceTransportConfiguration;
import org.thingsboard.server.common.data.edge.Edge;
import org.thingsboard.server.common.data.id.CustomerId;
import org.thingsboard.server.common.data.id.DeviceId;
import org.thingsboard.server.common.data.id.DeviceProfileId;
import org.thingsboard.server.common.data.id.EdgeId;
import org.thingsboard.server.common.data.id.EntityId;
import org.thingsboard.server.common.data.id.TenantId;
import org.thingsboard.server.common.data.page.PageData;
import org.thingsboard.server.common.data.page.PageLink;
import org.thingsboard.server.common.data.page.TimePageLink;
import org.thingsboard.server.common.data.relation.EntityRelation;
import org.thingsboard.server.common.data.relation.EntitySearchDirection;
import org.thingsboard.server.common.data.relation.RelationTypeGroup;
import org.thingsboard.server.common.data.security.DeviceCredentials;
import org.thingsboard.server.common.data.security.DeviceCredentialsType;
import org.thingsboard.server.common.data.tenant.profile.DefaultTenantProfileConfiguration;
import org.thingsboard.server.dao.customer.CustomerDao;
import org.thingsboard.server.dao.device.provision.ProvisionFailedException;
import org.thingsboard.server.dao.device.provision.ProvisionRequest;
import org.thingsboard.server.dao.device.provision.ProvisionResponseStatus;
import org.thingsboard.server.dao.entity.AbstractEntityService;
import org.thingsboard.server.dao.event.EventService;
import org.thingsboard.server.dao.exception.DataValidationException;
import org.thingsboard.server.dao.service.DataValidator;
import org.thingsboard.server.dao.service.PaginatedRemover;
import org.thingsboard.server.dao.tenant.TbTenantProfileCache;
import org.thingsboard.server.dao.tenant.TenantDao;
import org.thingsboard.server.dao.util.mapping.JacksonUtil;

import javax.annotation.Nullable;
import java.util.ArrayList;
import java.util.Collections;
import java.util.Comparator;
import java.util.List;
import java.util.Optional;
import java.util.concurrent.ExecutionException;
import java.util.stream.Collectors;

import static org.thingsboard.server.common.data.CacheConstants.DEVICE_CACHE;
import static org.thingsboard.server.dao.DaoUtil.toUUIDs;
import static org.thingsboard.server.dao.model.ModelConstants.NULL_UUID;
import static org.thingsboard.server.dao.service.Validator.validateId;
import static org.thingsboard.server.dao.service.Validator.validateIds;
import static org.thingsboard.server.dao.service.Validator.validatePageLink;
import static org.thingsboard.server.dao.service.Validator.validateString;

@Service
@Slf4j
public class DeviceServiceImpl extends AbstractEntityService implements DeviceService {

    public static final String INCORRECT_TENANT_ID = "Incorrect tenantId ";
    public static final String INCORRECT_DEVICE_PROFILE_ID = "Incorrect deviceProfileId ";
    public static final String INCORRECT_PAGE_LINK = "Incorrect page link ";
    public static final String INCORRECT_CUSTOMER_ID = "Incorrect customerId ";
    public static final String INCORRECT_DEVICE_ID = "Incorrect deviceId ";
    public static final String INCORRECT_EDGE_ID = "Incorrect edgeId ";

    @Autowired
    private DeviceDao deviceDao;

    @Autowired
    private TenantDao tenantDao;

    @Autowired
    private CustomerDao customerDao;

    @Autowired
    private DeviceCredentialsService deviceCredentialsService;

    @Autowired
    private DeviceProfileService deviceProfileService;

    @Autowired
    private CacheManager cacheManager;

    @Autowired
    private EventService eventService;

    @Autowired
    @Lazy
    private TbTenantProfileCache tenantProfileCache;

    @Override
    public DeviceInfo findDeviceInfoById(TenantId tenantId, DeviceId deviceId) {
        log.trace("Executing findDeviceInfoById [{}]", deviceId);
        validateId(deviceId, INCORRECT_DEVICE_ID + deviceId);
        return deviceDao.findDeviceInfoById(tenantId, deviceId.getId());
    }

    @Override
    public Device findDeviceById(TenantId tenantId, DeviceId deviceId) {
        log.trace("Executing findDeviceById [{}]", deviceId);
        validateId(deviceId, INCORRECT_DEVICE_ID + deviceId);
        if (TenantId.SYS_TENANT_ID.equals(tenantId)) {
            return deviceDao.findById(tenantId, deviceId.getId());
        } else {
            return deviceDao.findDeviceByTenantIdAndId(tenantId, deviceId.getId());
        }
    }

    @Override
    public ListenableFuture<Device> findDeviceByIdAsync(TenantId tenantId, DeviceId deviceId) {
        log.trace("Executing findDeviceById [{}]", deviceId);
        validateId(deviceId, INCORRECT_DEVICE_ID + deviceId);
        if (TenantId.SYS_TENANT_ID.equals(tenantId)) {
            return deviceDao.findByIdAsync(tenantId, deviceId.getId());
        } else {
            return deviceDao.findDeviceByTenantIdAndIdAsync(tenantId, deviceId.getId());
        }
    }

    @Cacheable(cacheNames = DEVICE_CACHE, key = "{#tenantId, #name}")
    @Override
    public Device findDeviceByTenantIdAndName(TenantId tenantId, String name) {
        log.trace("Executing findDeviceByTenantIdAndName [{}][{}]", tenantId, name);
        validateId(tenantId, INCORRECT_TENANT_ID + tenantId);
        Optional<Device> deviceOpt = deviceDao.findDeviceByTenantIdAndName(tenantId.getId(), name);
        return deviceOpt.orElse(null);
    }

    @CacheEvict(cacheNames = DEVICE_CACHE, key = "{#device.tenantId, #device.name}")
    @Override
    public Device saveDeviceWithAccessToken(Device device, String accessToken) {
        return doSaveDevice(device, accessToken);
    }

    @CacheEvict(cacheNames = DEVICE_CACHE, key = "{#device.tenantId, #device.name}")
    @Override
    public Device saveDevice(Device device) {
        return doSaveDevice(device, null);
    }

    private Device doSaveDevice(Device device, String accessToken) {
        log.trace("Executing saveDevice [{}]", device);
        deviceValidator.validate(device, Device::getTenantId);
        Device savedDevice;
        try {
            DeviceProfile deviceProfile;
            if (device.getDeviceProfileId() == null) {
                if (!StringUtils.isEmpty(device.getType())) {
                    deviceProfile = this.deviceProfileService.findOrCreateDeviceProfile(device.getTenantId(), device.getType());
                } else {
                    deviceProfile = this.deviceProfileService.findDefaultDeviceProfile(device.getTenantId());
                }
                device.setDeviceProfileId(new DeviceProfileId(deviceProfile.getId().getId()));
            } else {
                deviceProfile = this.deviceProfileService.findDeviceProfileById(device.getTenantId(), device.getDeviceProfileId());
                if (deviceProfile == null) {
                    throw new DataValidationException("Device is referencing non existing device profile!");
                }
            }
            device.setType(deviceProfile.getName());
            device.setDeviceData(syncDeviceData(deviceProfile, device.getDeviceData()));

            savedDevice = deviceDao.save(device.getTenantId(), device);
        } catch (Exception t) {
            ConstraintViolationException e = extractConstraintViolationException(t).orElse(null);
            if (e != null && e.getConstraintName() != null && e.getConstraintName().equalsIgnoreCase("device_name_unq_key")) {
                throw new DataValidationException("Device with such name already exists!");
            } else {
                throw t;
            }
        }
        if (device.getId() == null) {
            DeviceCredentials deviceCredentials = new DeviceCredentials();
            deviceCredentials.setDeviceId(new DeviceId(savedDevice.getUuidId()));
            deviceCredentials.setCredentialsType(DeviceCredentialsType.ACCESS_TOKEN);
            deviceCredentials.setCredentialsId(!StringUtils.isEmpty(accessToken) ? accessToken : RandomStringUtils.randomAlphanumeric(20));
            deviceCredentialsService.createDeviceCredentials(device.getTenantId(), deviceCredentials);
        }
        return savedDevice;
    }

    private DeviceData syncDeviceData(DeviceProfile deviceProfile, DeviceData deviceData) {
        if (deviceData == null) {
            deviceData = new DeviceData();
        }
        if (deviceData.getConfiguration() == null || !deviceProfile.getType().equals(deviceData.getConfiguration().getType())) {
            switch (deviceProfile.getType()) {
                case DEFAULT:
                    deviceData.setConfiguration(new DefaultDeviceConfiguration());
                    break;
            }
        }
        if (deviceData.getTransportConfiguration() == null || !deviceProfile.getTransportType().equals(deviceData.getTransportConfiguration().getType())) {
            switch (deviceProfile.getTransportType()) {
                case DEFAULT:
                    deviceData.setTransportConfiguration(new DefaultDeviceTransportConfiguration());
                    break;
                case MQTT:
                    deviceData.setTransportConfiguration(new MqttDeviceTransportConfiguration());
                    break;
                case LWM2M:
                    deviceData.setTransportConfiguration(new Lwm2mDeviceTransportConfiguration());
                    break;
            }
        }
        return deviceData;
    }

    @Override
    public Device assignDeviceToCustomer(TenantId tenantId, DeviceId deviceId, CustomerId customerId) {
        Device device = findDeviceById(tenantId, deviceId);
        device.setCustomerId(customerId);
        return saveDevice(device);
    }

    @Override
    public Device unassignDeviceFromCustomer(TenantId tenantId, DeviceId deviceId) {
        Device device = findDeviceById(tenantId, deviceId);
        device.setCustomerId(null);
        return saveDevice(device);
    }

    @Override
    public void deleteDevice(TenantId tenantId, DeviceId deviceId) {
        log.trace("Executing deleteDevice [{}]", deviceId);
        validateId(deviceId, INCORRECT_DEVICE_ID + deviceId);

        Device device = deviceDao.findById(tenantId, deviceId.getId());
        try {
            List<EntityView> entityViews = entityViewService.findEntityViewsByTenantIdAndEntityIdAsync(device.getTenantId(), deviceId).get();
            if (entityViews != null && !entityViews.isEmpty()) {
                throw new DataValidationException("Can't delete device that has entity views!");
            }
        } catch (ExecutionException | InterruptedException e) {
            log.error("Exception while finding entity views for deviceId [{}]", deviceId, e);
            throw new RuntimeException("Exception while finding entity views for deviceId [" + deviceId + "]", e);
        }

        DeviceCredentials deviceCredentials = deviceCredentialsService.findDeviceCredentialsByDeviceId(tenantId, deviceId);
        if (deviceCredentials != null) {
            deviceCredentialsService.deleteDeviceCredentials(tenantId, deviceCredentials);
        }
        deleteEntityRelations(tenantId, deviceId);

        List<Object> list = new ArrayList<>();
        list.add(device.getTenantId());
        list.add(device.getName());
        Cache cache = cacheManager.getCache(DEVICE_CACHE);
        cache.evict(list);

        deviceDao.removeById(tenantId, deviceId.getId());
    }

    @Override
    public PageData<Device> findDevicesByTenantId(TenantId tenantId, PageLink pageLink) {
        log.trace("Executing findDevicesByTenantId, tenantId [{}], pageLink [{}]", tenantId, pageLink);
        validateId(tenantId, INCORRECT_TENANT_ID + tenantId);
        validatePageLink(pageLink);
        return deviceDao.findDevicesByTenantId(tenantId.getId(), pageLink);
    }

    @Override
    public PageData<DeviceInfo> findDeviceInfosByTenantId(TenantId tenantId, PageLink pageLink) {
        log.trace("Executing findDeviceInfosByTenantId, tenantId [{}], pageLink [{}]", tenantId, pageLink);
        validateId(tenantId, INCORRECT_TENANT_ID + tenantId);
        validatePageLink(pageLink);
        return deviceDao.findDeviceInfosByTenantId(tenantId.getId(), pageLink);
    }

    @Override
    public PageData<Device> findDevicesByTenantIdAndType(TenantId tenantId, String type, PageLink pageLink) {
        log.trace("Executing findDevicesByTenantIdAndType, tenantId [{}], type [{}], pageLink [{}]", tenantId, type, pageLink);
        validateId(tenantId, INCORRECT_TENANT_ID + tenantId);
        validateString(type, "Incorrect type " + type);
        validatePageLink(pageLink);
        return deviceDao.findDevicesByTenantIdAndType(tenantId.getId(), type, pageLink);
    }

    @Override
    public PageData<DeviceInfo> findDeviceInfosByTenantIdAndType(TenantId tenantId, String type, PageLink pageLink) {
        log.trace("Executing findDeviceInfosByTenantIdAndType, tenantId [{}], type [{}], pageLink [{}]", tenantId, type, pageLink);
        validateId(tenantId, INCORRECT_TENANT_ID + tenantId);
        validateString(type, "Incorrect type " + type);
        validatePageLink(pageLink);
        return deviceDao.findDeviceInfosByTenantIdAndType(tenantId.getId(), type, pageLink);
    }

    @Override
    public PageData<DeviceInfo> findDeviceInfosByTenantIdAndDeviceProfileId(TenantId tenantId, DeviceProfileId deviceProfileId, PageLink pageLink) {
        log.trace("Executing findDeviceInfosByTenantIdAndDeviceProfileId, tenantId [{}], deviceProfileId [{}], pageLink [{}]", tenantId, deviceProfileId, pageLink);
        validateId(tenantId, INCORRECT_TENANT_ID + tenantId);
        validateId(deviceProfileId, INCORRECT_DEVICE_PROFILE_ID + deviceProfileId);
        validatePageLink(pageLink);
        return deviceDao.findDeviceInfosByTenantIdAndDeviceProfileId(tenantId.getId(), deviceProfileId.getId(), pageLink);
    }

    @Override
    public ListenableFuture<List<Device>> findDevicesByTenantIdAndIdsAsync(TenantId tenantId, List<DeviceId> deviceIds) {
        log.trace("Executing findDevicesByTenantIdAndIdsAsync, tenantId [{}], deviceIds [{}]", tenantId, deviceIds);
        validateId(tenantId, INCORRECT_TENANT_ID + tenantId);
        validateIds(deviceIds, "Incorrect deviceIds " + deviceIds);
        return deviceDao.findDevicesByTenantIdAndIdsAsync(tenantId.getId(), toUUIDs(deviceIds));
    }


    @Override
    public void deleteDevicesByTenantId(TenantId tenantId) {
        log.trace("Executing deleteDevicesByTenantId, tenantId [{}]", tenantId);
        validateId(tenantId, INCORRECT_TENANT_ID + tenantId);
        tenantDevicesRemover.removeEntities(tenantId, tenantId);
    }

    @Override
    public PageData<Device> findDevicesByTenantIdAndCustomerId(TenantId tenantId, CustomerId customerId, PageLink pageLink) {
        log.trace("Executing findDevicesByTenantIdAndCustomerId, tenantId [{}], customerId [{}], pageLink [{}]", tenantId, customerId, pageLink);
        validateId(tenantId, INCORRECT_TENANT_ID + tenantId);
        validateId(customerId, INCORRECT_CUSTOMER_ID + customerId);
        validatePageLink(pageLink);
        return deviceDao.findDevicesByTenantIdAndCustomerId(tenantId.getId(), customerId.getId(), pageLink);
    }

    @Override
    public PageData<DeviceInfo> findDeviceInfosByTenantIdAndCustomerId(TenantId tenantId, CustomerId customerId, PageLink pageLink) {
        log.trace("Executing findDeviceInfosByTenantIdAndCustomerId, tenantId [{}], customerId [{}], pageLink [{}]", tenantId, customerId, pageLink);
        validateId(tenantId, INCORRECT_TENANT_ID + tenantId);
        validateId(customerId, INCORRECT_CUSTOMER_ID + customerId);
        validatePageLink(pageLink);
        return deviceDao.findDeviceInfosByTenantIdAndCustomerId(tenantId.getId(), customerId.getId(), pageLink);
    }

    @Override
    public PageData<Device> findDevicesByTenantIdAndCustomerIdAndType(TenantId tenantId, CustomerId customerId, String type, PageLink pageLink) {
        log.trace("Executing findDevicesByTenantIdAndCustomerIdAndType, tenantId [{}], customerId [{}], type [{}], pageLink [{}]", tenantId, customerId, type, pageLink);
        validateId(tenantId, INCORRECT_TENANT_ID + tenantId);
        validateId(customerId, INCORRECT_CUSTOMER_ID + customerId);
        validateString(type, "Incorrect type " + type);
        validatePageLink(pageLink);
        return deviceDao.findDevicesByTenantIdAndCustomerIdAndType(tenantId.getId(), customerId.getId(), type, pageLink);
    }

    @Override
    public PageData<DeviceInfo> findDeviceInfosByTenantIdAndCustomerIdAndType(TenantId tenantId, CustomerId customerId, String type, PageLink pageLink) {
        log.trace("Executing findDeviceInfosByTenantIdAndCustomerIdAndType, tenantId [{}], customerId [{}], type [{}], pageLink [{}]", tenantId, customerId, type, pageLink);
        validateId(tenantId, INCORRECT_TENANT_ID + tenantId);
        validateId(customerId, INCORRECT_CUSTOMER_ID + customerId);
        validateString(type, "Incorrect type " + type);
        validatePageLink(pageLink);
        return deviceDao.findDeviceInfosByTenantIdAndCustomerIdAndType(tenantId.getId(), customerId.getId(), type, pageLink);
    }

    @Override
    public PageData<DeviceInfo> findDeviceInfosByTenantIdAndCustomerIdAndDeviceProfileId(TenantId tenantId, CustomerId customerId, DeviceProfileId deviceProfileId, PageLink pageLink) {
        log.trace("Executing findDeviceInfosByTenantIdAndCustomerIdAndDeviceProfileId, tenantId [{}], customerId [{}], deviceProfileId [{}], pageLink [{}]", tenantId, customerId, deviceProfileId, pageLink);
        validateId(tenantId, INCORRECT_TENANT_ID + tenantId);
        validateId(customerId, INCORRECT_CUSTOMER_ID + customerId);
        validateId(deviceProfileId, INCORRECT_DEVICE_PROFILE_ID + deviceProfileId);
        validatePageLink(pageLink);
        return deviceDao.findDeviceInfosByTenantIdAndCustomerIdAndDeviceProfileId(tenantId.getId(), customerId.getId(), deviceProfileId.getId(), pageLink);
    }

    @Override
    public ListenableFuture<List<Device>> findDevicesByTenantIdCustomerIdAndIdsAsync(TenantId tenantId, CustomerId customerId, List<DeviceId> deviceIds) {
        log.trace("Executing findDevicesByTenantIdCustomerIdAndIdsAsync, tenantId [{}], customerId [{}], deviceIds [{}]", tenantId, customerId, deviceIds);
        validateId(tenantId, INCORRECT_TENANT_ID + tenantId);
        validateId(customerId, INCORRECT_CUSTOMER_ID + customerId);
        validateIds(deviceIds, "Incorrect deviceIds " + deviceIds);
        return deviceDao.findDevicesByTenantIdCustomerIdAndIdsAsync(tenantId.getId(),
                customerId.getId(), toUUIDs(deviceIds));
    }

    @Override
    public void unassignCustomerDevices(TenantId tenantId, CustomerId customerId) {
        log.trace("Executing unassignCustomerDevices, tenantId [{}], customerId [{}]", tenantId, customerId);
        validateId(tenantId, INCORRECT_TENANT_ID + tenantId);
        validateId(customerId, INCORRECT_CUSTOMER_ID + customerId);
        customerDeviceUnasigner.removeEntities(tenantId, customerId);
    }

    @Override
    public ListenableFuture<List<Device>> findDevicesByQuery(TenantId tenantId, DeviceSearchQuery query) {
        ListenableFuture<List<EntityRelation>> relations = relationService.findByQuery(tenantId, query.toEntitySearchQuery());
        ListenableFuture<List<Device>> devices = Futures.transformAsync(relations, r -> {
            EntitySearchDirection direction = query.toEntitySearchQuery().getParameters().getDirection();
            List<ListenableFuture<Device>> futures = new ArrayList<>();
            for (EntityRelation relation : r) {
                EntityId entityId = direction == EntitySearchDirection.FROM ? relation.getTo() : relation.getFrom();
                if (entityId.getEntityType() == EntityType.DEVICE) {
                    futures.add(findDeviceByIdAsync(tenantId, new DeviceId(entityId.getId())));
                }
            }
            return Futures.successfulAsList(futures);
        }, MoreExecutors.directExecutor());

        devices = Futures.transform(devices, new Function<List<Device>, List<Device>>() {
            @Nullable
            @Override
            public List<Device> apply(@Nullable List<Device> deviceList) {
                return deviceList == null ? Collections.emptyList() : deviceList.stream().filter(device -> query.getDeviceTypes().contains(device.getType())).collect(Collectors.toList());
            }
        }, MoreExecutors.directExecutor());

        return devices;
    }

    @Override
    public ListenableFuture<List<EntitySubtype>> findDeviceTypesByTenantId(TenantId tenantId) {
        log.trace("Executing findDeviceTypesByTenantId, tenantId [{}]", tenantId);
        validateId(tenantId, INCORRECT_TENANT_ID + tenantId);
        ListenableFuture<List<EntitySubtype>> tenantDeviceTypes = deviceDao.findTenantDeviceTypesAsync(tenantId.getId());
        return Futures.transform(tenantDeviceTypes,
                deviceTypes -> {
                    deviceTypes.sort(Comparator.comparing(EntitySubtype::getType));
                    return deviceTypes;
                }, MoreExecutors.directExecutor());
    }

    @Transactional
    @CacheEvict(cacheNames = DEVICE_CACHE, key = "{#device.tenantId, #device.name}")
    @Override
    public Device assignDeviceToTenant(TenantId tenantId, Device device) {
        log.trace("Executing assignDeviceToTenant [{}][{}]", tenantId, device);

        try {
            List<EntityView> entityViews = entityViewService.findEntityViewsByTenantIdAndEntityIdAsync(device.getTenantId(), device.getId()).get();
            if (!CollectionUtils.isEmpty(entityViews)) {
                throw new DataValidationException("Can't assign device that has entity views to another tenant!");
            }
        } catch (ExecutionException | InterruptedException e) {
            log.error("Exception while finding entity views for deviceId [{}]", device.getId(), e);
            throw new RuntimeException("Exception while finding entity views for deviceId [" + device.getId() + "]", e);
        }

        eventService.removeEvents(device.getTenantId(), device.getId());

        relationService.removeRelations(device.getTenantId(), device.getId());

        device.setTenantId(tenantId);
        device.setCustomerId(null);
        return doSaveDevice(device, null);
    }

    @Override
<<<<<<< HEAD
    public Device assignDeviceToEdge(TenantId tenantId, DeviceId deviceId, EdgeId edgeId) {
        Device device = findDeviceById(tenantId, deviceId);
        Edge edge = edgeService.findEdgeById(tenantId, edgeId);
        if (edge == null) {
            throw new DataValidationException("Can't assign device to non-existent edge!");
        }
        if (!edge.getTenantId().getId().equals(device.getTenantId().getId())) {
            throw new DataValidationException("Can't assign device to edge from different tenant!");
        }
        try {
            createRelation(tenantId, new EntityRelation(edgeId, deviceId, EntityRelation.CONTAINS_TYPE, RelationTypeGroup.EDGE));
        } catch (Exception e) {
            log.warn("[{}] Failed to create device relation. Edge Id: [{}]", deviceId, edgeId);
            throw new RuntimeException(e);
        }
        return device;
    }

    @Override
    public Device unassignDeviceFromEdge(TenantId tenantId, DeviceId deviceId, EdgeId edgeId) {
        Device device = findDeviceById(tenantId, deviceId);
        Edge edge = edgeService.findEdgeById(tenantId, edgeId);
        if (edge == null) {
            throw new DataValidationException("Can't unassign device from non-existent edge!");
        }

        checkAssignedEntityViewsToEdge(tenantId, deviceId, edgeId);

        try {
            deleteRelation(tenantId, new EntityRelation(edgeId, deviceId, EntityRelation.CONTAINS_TYPE, RelationTypeGroup.EDGE));
        } catch (Exception e) {
            log.warn("[{}] Failed to delete device relation. Edge Id: [{}]", deviceId, edgeId);
            throw new RuntimeException(e);
        }
        return device;
    }

    @Override
    public PageData<Device> findDevicesByTenantIdAndEdgeId(TenantId tenantId, EdgeId edgeId, TimePageLink pageLink) {
        log.trace("Executing findDevicesByTenantIdAndEdgeId, tenantId [{}], edgeId [{}], pageLink [{}]", tenantId, edgeId, pageLink);
        validateId(tenantId, INCORRECT_TENANT_ID + tenantId);
        validateId(edgeId, INCORRECT_EDGE_ID + edgeId);
        validatePageLink(pageLink);
        return deviceDao.findDevicesByTenantIdAndEdgeId(tenantId.getId(), edgeId.getId(), pageLink);
=======
    @CacheEvict(cacheNames = DEVICE_CACHE, key = "{#profile.tenantId, #provisionRequest.deviceName}")
    @Transactional
    public Device saveDevice(ProvisionRequest provisionRequest, DeviceProfile profile) {
        Device device = new Device();
        device.setName(provisionRequest.getDeviceName());
        device.setType(profile.getName());
        device.setTenantId(profile.getTenantId());
        Device savedDevice = saveDevice(device);
        if (!StringUtils.isEmpty(provisionRequest.getCredentialsData().getToken()) ||
                !StringUtils.isEmpty(provisionRequest.getCredentialsData().getX509CertHash()) ||
                !StringUtils.isEmpty(provisionRequest.getCredentialsData().getUsername()) ||
                !StringUtils.isEmpty(provisionRequest.getCredentialsData().getPassword()) ||
                !StringUtils.isEmpty(provisionRequest.getCredentialsData().getClientId())) {
            DeviceCredentials deviceCredentials = deviceCredentialsService.findDeviceCredentialsByDeviceId(savedDevice.getTenantId(), savedDevice.getId());
            if (deviceCredentials == null) {
                deviceCredentials = new DeviceCredentials();
            }
            deviceCredentials.setDeviceId(savedDevice.getId());
            deviceCredentials.setCredentialsType(provisionRequest.getCredentialsType());
            switch (provisionRequest.getCredentialsType()) {
                case ACCESS_TOKEN:
                    deviceCredentials.setCredentialsId(provisionRequest.getCredentialsData().getToken());
                    break;
                case MQTT_BASIC:
                    BasicMqttCredentials mqttCredentials = new BasicMqttCredentials();
                    mqttCredentials.setClientId(provisionRequest.getCredentialsData().getClientId());
                    mqttCredentials.setUserName(provisionRequest.getCredentialsData().getUsername());
                    mqttCredentials.setPassword(provisionRequest.getCredentialsData().getPassword());
                    deviceCredentials.setCredentialsValue(JacksonUtil.toString(mqttCredentials));
                    break;
                case X509_CERTIFICATE:
                    deviceCredentials.setCredentialsValue(provisionRequest.getCredentialsData().getX509CertHash());
                    break;
            }
            try {
                deviceCredentialsService.updateDeviceCredentials(savedDevice.getTenantId(), deviceCredentials);
            } catch (Exception e) {
                throw new ProvisionFailedException(ProvisionResponseStatus.FAILURE.name());
            }
        }
        return savedDevice;
>>>>>>> 146e6126
    }

    private DataValidator<Device> deviceValidator =
            new DataValidator<Device>() {

                @Override
                protected void validateCreate(TenantId tenantId, Device device) {
                    DefaultTenantProfileConfiguration profileConfiguration =
                            (DefaultTenantProfileConfiguration)tenantProfileCache.get(tenantId).getProfileData().getConfiguration();
                    long maxDevices = profileConfiguration.getMaxDevices();
                    validateNumberOfEntitiesPerTenant(tenantId, deviceDao, maxDevices, EntityType.DEVICE);
                }

                @Override
                protected void validateUpdate(TenantId tenantId, Device device) {
                    Device old = deviceDao.findById(device.getTenantId(), device.getId().getId());
                    if (old == null) {
                        throw new DataValidationException("Can't update non existing device!");
                    }
                }

                @Override
                protected void validateDataImpl(TenantId tenantId, Device device) {
                    if (StringUtils.isEmpty(device.getName()) || device.getName().trim().length() == 0) {
                        throw new DataValidationException("Device name should be specified!");
                    }
                    if (device.getTenantId() == null) {
                        throw new DataValidationException("Device should be assigned to tenant!");
                    } else {
                        Tenant tenant = tenantDao.findById(device.getTenantId(), device.getTenantId().getId());
                        if (tenant == null) {
                            throw new DataValidationException("Device is referencing to non-existent tenant!");
                        }
                    }
                    if (device.getCustomerId() == null) {
                        device.setCustomerId(new CustomerId(NULL_UUID));
                    } else if (!device.getCustomerId().getId().equals(NULL_UUID)) {
                        Customer customer = customerDao.findById(device.getTenantId(), device.getCustomerId().getId());
                        if (customer == null) {
                            throw new DataValidationException("Can't assign device to non-existent customer!");
                        }
                        if (!customer.getTenantId().getId().equals(device.getTenantId().getId())) {
                            throw new DataValidationException("Can't assign device to customer from different tenant!");
                        }
                    }
                }
            };

    private PaginatedRemover<TenantId, Device> tenantDevicesRemover =
            new PaginatedRemover<TenantId, Device>() {

                @Override
                protected PageData<Device> findEntities(TenantId tenantId, TenantId id, PageLink pageLink) {
                    return deviceDao.findDevicesByTenantId(id.getId(), pageLink);
                }

                @Override
                protected void removeEntity(TenantId tenantId, Device entity) {
                    deleteDevice(tenantId, new DeviceId(entity.getUuidId()));
                }
            };

    private PaginatedRemover<CustomerId, Device> customerDeviceUnasigner = new PaginatedRemover<CustomerId, Device>() {

        @Override
        protected PageData<Device> findEntities(TenantId tenantId, CustomerId id, PageLink pageLink) {
            return deviceDao.findDevicesByTenantIdAndCustomerId(tenantId.getId(), id.getId(), pageLink);
        }

        @Override
        protected void removeEntity(TenantId tenantId, Device entity) {
            unassignDeviceFromCustomer(tenantId, new DeviceId(entity.getUuidId()));
        }
    };
}<|MERGE_RESOLUTION|>--- conflicted
+++ resolved
@@ -481,52 +481,6 @@
     }
 
     @Override
-<<<<<<< HEAD
-    public Device assignDeviceToEdge(TenantId tenantId, DeviceId deviceId, EdgeId edgeId) {
-        Device device = findDeviceById(tenantId, deviceId);
-        Edge edge = edgeService.findEdgeById(tenantId, edgeId);
-        if (edge == null) {
-            throw new DataValidationException("Can't assign device to non-existent edge!");
-        }
-        if (!edge.getTenantId().getId().equals(device.getTenantId().getId())) {
-            throw new DataValidationException("Can't assign device to edge from different tenant!");
-        }
-        try {
-            createRelation(tenantId, new EntityRelation(edgeId, deviceId, EntityRelation.CONTAINS_TYPE, RelationTypeGroup.EDGE));
-        } catch (Exception e) {
-            log.warn("[{}] Failed to create device relation. Edge Id: [{}]", deviceId, edgeId);
-            throw new RuntimeException(e);
-        }
-        return device;
-    }
-
-    @Override
-    public Device unassignDeviceFromEdge(TenantId tenantId, DeviceId deviceId, EdgeId edgeId) {
-        Device device = findDeviceById(tenantId, deviceId);
-        Edge edge = edgeService.findEdgeById(tenantId, edgeId);
-        if (edge == null) {
-            throw new DataValidationException("Can't unassign device from non-existent edge!");
-        }
-
-        checkAssignedEntityViewsToEdge(tenantId, deviceId, edgeId);
-
-        try {
-            deleteRelation(tenantId, new EntityRelation(edgeId, deviceId, EntityRelation.CONTAINS_TYPE, RelationTypeGroup.EDGE));
-        } catch (Exception e) {
-            log.warn("[{}] Failed to delete device relation. Edge Id: [{}]", deviceId, edgeId);
-            throw new RuntimeException(e);
-        }
-        return device;
-    }
-
-    @Override
-    public PageData<Device> findDevicesByTenantIdAndEdgeId(TenantId tenantId, EdgeId edgeId, TimePageLink pageLink) {
-        log.trace("Executing findDevicesByTenantIdAndEdgeId, tenantId [{}], edgeId [{}], pageLink [{}]", tenantId, edgeId, pageLink);
-        validateId(tenantId, INCORRECT_TENANT_ID + tenantId);
-        validateId(edgeId, INCORRECT_EDGE_ID + edgeId);
-        validatePageLink(pageLink);
-        return deviceDao.findDevicesByTenantIdAndEdgeId(tenantId.getId(), edgeId.getId(), pageLink);
-=======
     @CacheEvict(cacheNames = DEVICE_CACHE, key = "{#profile.tenantId, #provisionRequest.deviceName}")
     @Transactional
     public Device saveDevice(ProvisionRequest provisionRequest, DeviceProfile profile) {
@@ -568,7 +522,53 @@
             }
         }
         return savedDevice;
->>>>>>> 146e6126
+    }
+
+    @Override
+    public Device assignDeviceToEdge(TenantId tenantId, DeviceId deviceId, EdgeId edgeId) {
+        Device device = findDeviceById(tenantId, deviceId);
+        Edge edge = edgeService.findEdgeById(tenantId, edgeId);
+        if (edge == null) {
+            throw new DataValidationException("Can't assign device to non-existent edge!");
+        }
+        if (!edge.getTenantId().getId().equals(device.getTenantId().getId())) {
+            throw new DataValidationException("Can't assign device to edge from different tenant!");
+        }
+        try {
+            createRelation(tenantId, new EntityRelation(edgeId, deviceId, EntityRelation.CONTAINS_TYPE, RelationTypeGroup.EDGE));
+        } catch (Exception e) {
+            log.warn("[{}] Failed to create device relation. Edge Id: [{}]", deviceId, edgeId);
+            throw new RuntimeException(e);
+        }
+        return device;
+    }
+
+    @Override
+    public Device unassignDeviceFromEdge(TenantId tenantId, DeviceId deviceId, EdgeId edgeId) {
+        Device device = findDeviceById(tenantId, deviceId);
+        Edge edge = edgeService.findEdgeById(tenantId, edgeId);
+        if (edge == null) {
+            throw new DataValidationException("Can't unassign device from non-existent edge!");
+        }
+
+        checkAssignedEntityViewsToEdge(tenantId, deviceId, edgeId);
+
+        try {
+            deleteRelation(tenantId, new EntityRelation(edgeId, deviceId, EntityRelation.CONTAINS_TYPE, RelationTypeGroup.EDGE));
+        } catch (Exception e) {
+            log.warn("[{}] Failed to delete device relation. Edge Id: [{}]", deviceId, edgeId);
+            throw new RuntimeException(e);
+        }
+        return device;
+    }
+
+    @Override
+    public PageData<Device> findDevicesByTenantIdAndEdgeId(TenantId tenantId, EdgeId edgeId, TimePageLink pageLink) {
+        log.trace("Executing findDevicesByTenantIdAndEdgeId, tenantId [{}], edgeId [{}], pageLink [{}]", tenantId, edgeId, pageLink);
+        validateId(tenantId, INCORRECT_TENANT_ID + tenantId);
+        validateId(edgeId, INCORRECT_EDGE_ID + edgeId);
+        validatePageLink(pageLink);
+        return deviceDao.findDevicesByTenantIdAndEdgeId(tenantId.getId(), edgeId.getId(), pageLink);
     }
 
     private DataValidator<Device> deviceValidator =
