/**
 * Copyright © 2016-2020 The Thingsboard Authors
 *
 * Licensed under the Apache License, Version 2.0 (the "License");
 * you may not use this file except in compliance with the License.
 * You may obtain a copy of the License at
 *
 *     http://www.apache.org/licenses/LICENSE-2.0
 *
 * Unless required by applicable law or agreed to in writing, software
 * distributed under the License is distributed on an "AS IS" BASIS,
 * WITHOUT WARRANTIES OR CONDITIONS OF ANY KIND, either express or implied.
 * See the License for the specific language governing permissions and
 * limitations under the License.
 */
package org.thingsboard.server.dao.sql.user;

import org.springframework.beans.factory.annotation.Autowired;
import org.springframework.data.domain.PageRequest;
import org.springframework.data.repository.CrudRepository;
import org.springframework.stereotype.Component;
import org.thingsboard.server.common.data.User;
import org.thingsboard.server.common.data.id.TenantId;
import org.thingsboard.server.common.data.page.PageData;
import org.thingsboard.server.common.data.page.PageLink;
import org.thingsboard.server.common.data.security.Authority;
import org.thingsboard.server.dao.DaoUtil;
import org.thingsboard.server.dao.model.sql.UserEntity;
import org.thingsboard.server.dao.sql.JpaAbstractSearchTextDao;
import org.thingsboard.server.dao.user.UserDao;
import org.thingsboard.server.dao.util.SqlDao;

import java.util.List;
import java.util.Objects;
import java.util.UUID;

import static org.thingsboard.server.common.data.UUIDConverter.fromTimeUUID;
import static org.thingsboard.server.dao.model.ModelConstants.NULL_UUID_STR;

/**
 * @author Valerii Sosliuk
 */
@Component
@SqlDao
public class JpaUserDao extends JpaAbstractSearchTextDao<UserEntity, User> implements UserDao {

    @Autowired
    private UserRepository userRepository;

    @Override
    protected Class<UserEntity> getEntityClass() {
        return UserEntity.class;
    }

    @Override
    protected CrudRepository<UserEntity, String> getCrudRepository() {
        return userRepository;
    }

    @Override
    public User findByEmail(TenantId tenantId, String email) {
        return DaoUtil.getData(userRepository.findByEmail(email));
    }

    @Override
    public PageData<User> findTenantAdmins(UUID tenantId, PageLink pageLink) {
        return DaoUtil.toPageData(
                userRepository
                        .findUsersByAuthority(
                                fromTimeUUID(tenantId),
                                NULL_UUID_STR,
                                Objects.toString(pageLink.getTextSearch(), ""),
                                Authority.TENANT_ADMIN,
<<<<<<< HEAD
                                DaoUtil.toPageable(pageLink)));
=======
                                PageRequest.of(0, pageLink.getLimit())));
>>>>>>> a7798390
    }

    @Override
    public PageData<User> findCustomerUsers(UUID tenantId, UUID customerId, PageLink pageLink) {
        return DaoUtil.toPageData(
                userRepository
                        .findUsersByAuthority(
                                fromTimeUUID(tenantId),
                                fromTimeUUID(customerId),
                                Objects.toString(pageLink.getTextSearch(), ""),
                                Authority.CUSTOMER_USER,
<<<<<<< HEAD
                                DaoUtil.toPageable(pageLink)));
=======
                                PageRequest.of(0, pageLink.getLimit())));
>>>>>>> a7798390

    }
}<|MERGE_RESOLUTION|>--- conflicted
+++ resolved
@@ -16,7 +16,6 @@
 package org.thingsboard.server.dao.sql.user;
 
 import org.springframework.beans.factory.annotation.Autowired;
-import org.springframework.data.domain.PageRequest;
 import org.springframework.data.repository.CrudRepository;
 import org.springframework.stereotype.Component;
 import org.thingsboard.server.common.data.User;
@@ -30,7 +29,6 @@
 import org.thingsboard.server.dao.user.UserDao;
 import org.thingsboard.server.dao.util.SqlDao;
 
-import java.util.List;
 import java.util.Objects;
 import java.util.UUID;
 
@@ -71,11 +69,7 @@
                                 NULL_UUID_STR,
                                 Objects.toString(pageLink.getTextSearch(), ""),
                                 Authority.TENANT_ADMIN,
-<<<<<<< HEAD
                                 DaoUtil.toPageable(pageLink)));
-=======
-                                PageRequest.of(0, pageLink.getLimit())));
->>>>>>> a7798390
     }
 
     @Override
@@ -87,11 +81,7 @@
                                 fromTimeUUID(customerId),
                                 Objects.toString(pageLink.getTextSearch(), ""),
                                 Authority.CUSTOMER_USER,
-<<<<<<< HEAD
                                 DaoUtil.toPageable(pageLink)));
-=======
-                                PageRequest.of(0, pageLink.getLimit())));
->>>>>>> a7798390
 
     }
 }