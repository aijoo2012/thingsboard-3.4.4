/**
 * Copyright © 2016-2020 The Thingsboard Authors
 *
 * Licensed under the Apache License, Version 2.0 (the "License");
 * you may not use this file except in compliance with the License.
 * You may obtain a copy of the License at
 *
 *     http://www.apache.org/licenses/LICENSE-2.0
 *
 * Unless required by applicable law or agreed to in writing, software
 * distributed under the License is distributed on an "AS IS" BASIS,
 * WITHOUT WARRANTIES OR CONDITIONS OF ANY KIND, either express or implied.
 * See the License for the specific language governing permissions and
 * limitations under the License.
 */
package org.thingsboard.server.dao.dashboard;

import com.google.common.util.concurrent.ListenableFuture;
import lombok.extern.slf4j.Slf4j;
import org.apache.commons.lang3.StringUtils;
import org.springframework.beans.factory.annotation.Autowired;
import org.springframework.stereotype.Service;
import org.thingsboard.server.common.data.Customer;
import org.thingsboard.server.common.data.Dashboard;
import org.thingsboard.server.common.data.DashboardInfo;
import org.thingsboard.server.common.data.Tenant;
import org.thingsboard.server.common.data.edge.Edge;
import org.thingsboard.server.common.data.id.CustomerId;
import org.thingsboard.server.common.data.id.DashboardId;
import org.thingsboard.server.common.data.id.EdgeId;
import org.thingsboard.server.common.data.id.TenantId;
import org.thingsboard.server.common.data.page.PageData;
import org.thingsboard.server.common.data.page.PageLink;
import org.thingsboard.server.common.data.relation.EntityRelation;
import org.thingsboard.server.common.data.relation.RelationTypeGroup;
import org.thingsboard.server.dao.customer.CustomerDao;
import org.thingsboard.server.dao.edge.EdgeDao;
import org.thingsboard.server.dao.entity.AbstractEntityService;
import org.thingsboard.server.dao.exception.DataValidationException;
import org.thingsboard.server.dao.service.DataValidator;
import org.thingsboard.server.dao.service.PaginatedRemover;
import org.thingsboard.server.dao.service.Validator;
import org.thingsboard.server.dao.tenant.TenantDao;

import java.util.concurrent.ExecutionException;

import static org.thingsboard.server.dao.service.Validator.validateId;

@Service
@Slf4j
public class DashboardServiceImpl extends AbstractEntityService implements DashboardService {

    public static final String INCORRECT_DASHBOARD_ID = "Incorrect dashboardId ";
    public static final String INCORRECT_TENANT_ID = "Incorrect tenantId ";
    @Autowired
    private DashboardDao dashboardDao;

    @Autowired
    private DashboardInfoDao dashboardInfoDao;

    @Autowired
    private TenantDao tenantDao;

    @Autowired
    private CustomerDao customerDao;
    
    @Autowired
    private EdgeDao edgeDao;

    @Autowired
    private EdgeDao edgeDao;

    @Override
    public Dashboard findDashboardById(TenantId tenantId, DashboardId dashboardId) {
        log.trace("Executing findDashboardById [{}]", dashboardId);
        Validator.validateId(dashboardId, INCORRECT_DASHBOARD_ID + dashboardId);
        return dashboardDao.findById(tenantId, dashboardId.getId());
    }

    @Override
    public ListenableFuture<Dashboard> findDashboardByIdAsync(TenantId tenantId, DashboardId dashboardId) {
        log.trace("Executing findDashboardByIdAsync [{}]", dashboardId);
        validateId(dashboardId, INCORRECT_DASHBOARD_ID + dashboardId);
        return dashboardDao.findByIdAsync(tenantId, dashboardId.getId());
    }

    @Override
    public DashboardInfo findDashboardInfoById(TenantId tenantId, DashboardId dashboardId) {
        log.trace("Executing findDashboardInfoById [{}]", dashboardId);
        Validator.validateId(dashboardId, INCORRECT_DASHBOARD_ID + dashboardId);
        return dashboardInfoDao.findById(tenantId, dashboardId.getId());
    }

    @Override
    public ListenableFuture<DashboardInfo> findDashboardInfoByIdAsync(TenantId tenantId, DashboardId dashboardId) {
        log.trace("Executing findDashboardInfoByIdAsync [{}]", dashboardId);
        validateId(dashboardId, INCORRECT_DASHBOARD_ID + dashboardId);
        return dashboardInfoDao.findByIdAsync(tenantId, dashboardId.getId());
    }

    @Override
    public Dashboard saveDashboard(Dashboard dashboard) {
        log.trace("Executing saveDashboard [{}]", dashboard);
        dashboardValidator.validate(dashboard, DashboardInfo::getTenantId);
        return dashboardDao.save(dashboard.getTenantId(), dashboard);
    }

    @Override
    public Dashboard assignDashboardToCustomer(TenantId tenantId, DashboardId dashboardId, CustomerId customerId) {
        Dashboard dashboard = findDashboardById(tenantId, dashboardId);
        Customer customer = customerDao.findById(tenantId, customerId.getId());
        if (customer == null) {
            throw new DataValidationException("Can't assign dashboard to non-existent customer!");
        }
        if (!customer.getTenantId().getId().equals(dashboard.getTenantId().getId())) {
            throw new DataValidationException("Can't assign dashboard to customer from different tenant!");
        }
        if (dashboard.addAssignedCustomer(customer)) {
            try {
                createRelation(tenantId, new EntityRelation(customerId, dashboardId, EntityRelation.CONTAINS_TYPE, RelationTypeGroup.DASHBOARD));
            } catch (ExecutionException | InterruptedException e) {
                log.warn("[{}] Failed to create dashboard relation. Customer Id: [{}]", dashboardId, customerId);
                throw new RuntimeException(e);
            }
            return saveDashboard(dashboard);
        } else {
            return dashboard;
        }
    }

    @Override
    public Dashboard unassignDashboardFromCustomer(TenantId tenantId, DashboardId dashboardId, CustomerId customerId) {
        Dashboard dashboard = findDashboardById(tenantId, dashboardId);
        Customer customer = customerDao.findById(tenantId, customerId.getId());
        if (customer == null) {
            throw new DataValidationException("Can't unassign dashboard from non-existent customer!");
        }
        if (dashboard.removeAssignedCustomer(customer)) {
            try {
                deleteRelation(tenantId, new EntityRelation(customerId, dashboardId, EntityRelation.CONTAINS_TYPE, RelationTypeGroup.DASHBOARD));
            } catch (ExecutionException | InterruptedException e) {
                log.warn("[{}] Failed to delete dashboard relation. Customer Id: [{}]", dashboardId, customerId);
                throw new RuntimeException(e);
            }
            return saveDashboard(dashboard);
        } else {
            return dashboard;
        }
    }

    private Dashboard updateAssignedCustomer(TenantId tenantId, DashboardId dashboardId, Customer customer) {
        Dashboard dashboard = findDashboardById(tenantId, dashboardId);
        if (dashboard.updateAssignedCustomer(customer)) {
            return saveDashboard(dashboard);
        } else {
            return dashboard;
        }
    }

    private void deleteRelation(TenantId tenantId, EntityRelation dashboardRelation) throws ExecutionException, InterruptedException {
        log.debug("Deleting Dashboard relation: {}", dashboardRelation);
        relationService.deleteRelationAsync(tenantId, dashboardRelation).get();
    }

    private void createRelation(TenantId tenantId, EntityRelation dashboardRelation) throws ExecutionException, InterruptedException {
        log.debug("Creating Dashboard relation: {}", dashboardRelation);
        relationService.saveRelationAsync(tenantId, dashboardRelation).get();
    }

    @Override
    public void deleteDashboard(TenantId tenantId, DashboardId dashboardId) {
        log.trace("Executing deleteDashboard [{}]", dashboardId);
        Validator.validateId(dashboardId, INCORRECT_DASHBOARD_ID + dashboardId);
        deleteEntityRelations(tenantId, dashboardId);
        dashboardDao.removeById(tenantId, dashboardId.getId());
    }

    @Override
    public PageData<DashboardInfo> findDashboardsByTenantId(TenantId tenantId, PageLink pageLink) {
        log.trace("Executing findDashboardsByTenantId, tenantId [{}], pageLink [{}]", tenantId, pageLink);
        Validator.validateId(tenantId, INCORRECT_TENANT_ID + tenantId);
        Validator.validatePageLink(pageLink);
        return dashboardInfoDao.findDashboardsByTenantId(tenantId.getId(), pageLink);
    }

    @Override
    public void deleteDashboardsByTenantId(TenantId tenantId) {
        log.trace("Executing deleteDashboardsByTenantId, tenantId [{}]", tenantId);
        Validator.validateId(tenantId, INCORRECT_TENANT_ID + tenantId);
        tenantDashboardsRemover.removeEntities(tenantId, tenantId);
    }

    @Override
    public PageData<DashboardInfo> findDashboardsByTenantIdAndCustomerId(TenantId tenantId, CustomerId customerId, PageLink pageLink) {
        log.trace("Executing findDashboardsByTenantIdAndCustomerId, tenantId [{}], customerId [{}], pageLink [{}]", tenantId, customerId, pageLink);
        Validator.validateId(tenantId, INCORRECT_TENANT_ID + tenantId);
        Validator.validateId(customerId, "Incorrect customerId " + customerId);
        Validator.validatePageLink(pageLink);
        return dashboardInfoDao.findDashboardsByTenantIdAndCustomerId(tenantId.getId(), customerId.getId(), pageLink);
    }

    @Override
    public void unassignCustomerDashboards(TenantId tenantId, CustomerId customerId) {
        log.trace("Executing unassignCustomerDashboards, customerId [{}]", customerId);
        Validator.validateId(customerId, "Incorrect customerId " + customerId);
        Customer customer = customerDao.findById(tenantId, customerId.getId());
        if (customer == null) {
            throw new DataValidationException("Can't unassign dashboards from non-existent customer!");
        }
        new CustomerDashboardsUnassigner(customer).removeEntities(tenantId, customer);
    }

    @Override
    public void updateCustomerDashboards(TenantId tenantId, CustomerId customerId) {
        log.trace("Executing updateCustomerDashboards, customerId [{}]", customerId);
        Validator.validateId(customerId, "Incorrect customerId " + customerId);
        Customer customer = customerDao.findById(tenantId, customerId.getId());
        if (customer == null) {
            throw new DataValidationException("Can't update dashboards for non-existent customer!");
        }
        new CustomerDashboardsUpdater(customer).removeEntities(tenantId, customer);
    }

    @Override
    public Dashboard assignDashboardToEdge(TenantId tenantId, DashboardId dashboardId, EdgeId edgeId) {
        Dashboard dashboard = findDashboardById(tenantId, dashboardId);
        Edge edge = edgeDao.findById(tenantId, edgeId.getId());
        if (edge == null) {
            throw new DataValidationException("Can't assign dashboard to non-existent edge!");
        }
        if (!edge.getTenantId().getId().equals(dashboard.getTenantId().getId())) {
            throw new DataValidationException("Can't assign dashboard to edge from different tenant!");
        }
        if (dashboard.addAssignedEdge(edge)) {
            try {
                createRelation(tenantId, new EntityRelation(edgeId, dashboardId, EntityRelation.CONTAINS_TYPE, RelationTypeGroup.EDGE));
            } catch (ExecutionException | InterruptedException e) {
                log.warn("[{}] Failed to create dashboard relation. Edge Id: [{}]", dashboardId, edgeId);
                throw new RuntimeException(e);
            }
            return saveDashboard(dashboard);
        } else {
            return dashboard;
        }
    }

    @Override
    public Dashboard unassignDashboardFromEdge(TenantId tenantId, DashboardId dashboardId, EdgeId edgeId) {
        Dashboard dashboard = findDashboardById(tenantId, dashboardId);
        Edge edge = edgeDao.findById(tenantId, edgeId.getId());
        if (edge == null) {
            throw new DataValidationException("Can't unassign dashboard from non-existent edge!");
        }
        if (dashboard.removeAssignedEdge(edge)) {
            try {
                deleteRelation(tenantId, new EntityRelation(edgeId, dashboardId, EntityRelation.CONTAINS_TYPE, RelationTypeGroup.EDGE));
            } catch (ExecutionException | InterruptedException e) {
                log.warn("[{}] Failed to delete dashboard relation. Edge Id: [{}]", dashboardId, edgeId);
                throw new RuntimeException(e);
            }
            return saveDashboard(dashboard);
        } else {
            return dashboard;
        }
    }

    @Override
    public void unassignEdgeDashboards(TenantId tenantId, EdgeId edgeId) {
        log.trace("Executing unassignEdgeDashboards, edgeId [{}]", edgeId);
        Validator.validateId(edgeId, "Incorrect edgeId " + edgeId);
        Edge edge = edgeDao.findById(tenantId, edgeId.getId());
        if (edge == null) {
            throw new DataValidationException("Can't unassign dashboards from non-existent edge!");
        }
        new EdgeDashboardsUnassigner(edge).removeEntities(tenantId, edge);
    }

    @Override
    public void updateEdgeDashboards(TenantId tenantId, EdgeId edgeId) {
        log.trace("Executing updateEdgeDashboards, edgeId [{}]", edgeId);
        Validator.validateId(edgeId, "Incorrect edgeId " + edgeId);
        Edge edge = edgeDao.findById(tenantId, edgeId.getId());
        if (edge == null) {
            throw new DataValidationException("Can't update dashboards for non-existent edge!");
        }
        new EdgeDashboardsUpdater(edge).removeEntities(tenantId, edge);
    }

    @Override
<<<<<<< HEAD
    public PageData<DashboardInfo> findDashboardsByTenantIdAndEdgeId(TenantId tenantId, EdgeId edgeId, PageLink pageLink) {
        log.trace("Executing findDashboardsByTenantIdAndEdgeId, tenantId [{}], edgeId [{}], pageLink [{}]", tenantId, edgeId, pageLink);
        Validator.validateId(tenantId, INCORRECT_TENANT_ID + tenantId);
        Validator.validateId(edgeId, "Incorrect customerId " + edgeId);
        Validator.validatePageLink(pageLink);
        return dashboardInfoDao.findDashboardsByTenantIdAndEdgeId(tenantId.getId(), edgeId.getId(), pageLink);
=======
    public ListenableFuture<TimePageData<DashboardInfo>> findDashboardsByTenantIdAndEdgeId(TenantId tenantId, EdgeId edgeId, TimePageLink pageLink) {
        log.trace("Executing findDashboardsByTenantIdAndEdgeId, tenantId [{}], edgeId [{}], pageLink [{}]", tenantId, edgeId, pageLink);
        Validator.validateId(tenantId, INCORRECT_TENANT_ID + tenantId);
        Validator.validateId(edgeId, "Incorrect customerId " + edgeId);
        Validator.validatePageLink(pageLink, "Incorrect page link " + pageLink);
        ListenableFuture<List<DashboardInfo>> dashboards = dashboardInfoDao.findDashboardsByTenantIdAndEdgeId(tenantId.getId(), edgeId.getId(), pageLink);

        return Futures.transform(dashboards, new Function<List<DashboardInfo>, TimePageData<DashboardInfo>>() {
            @Nullable
            @Override
            public TimePageData<DashboardInfo> apply(@Nullable List<DashboardInfo> dashboards) {
                return new TimePageData<>(dashboards, pageLink);
            }
        }, MoreExecutors.directExecutor());
>>>>>>> bb95ce99
    }

    private Dashboard updateAssignedEdge(TenantId tenantId, DashboardId dashboardId, Edge edge) {
        Dashboard dashboard = findDashboardById(tenantId, dashboardId);
        if (dashboard.updateAssignedEdge(edge)) {
            return saveDashboard(dashboard);
        } else {
            return dashboard;
        }
    }

    private DataValidator<Dashboard> dashboardValidator =
            new DataValidator<Dashboard>() {
                @Override
                protected void validateDataImpl(TenantId tenantId, Dashboard dashboard) {
                    if (StringUtils.isEmpty(dashboard.getTitle())) {
                        throw new DataValidationException("Dashboard title should be specified!");
                    }
                    if (dashboard.getTenantId() == null) {
                        throw new DataValidationException("Dashboard should be assigned to tenant!");
                    } else {
                        Tenant tenant = tenantDao.findById(tenantId, dashboard.getTenantId().getId());
                        if (tenant == null) {
                            throw new DataValidationException("Dashboard is referencing to non-existent tenant!");
                        }
                    }
                }
            };

    private PaginatedRemover<TenantId, DashboardInfo> tenantDashboardsRemover =
            new PaginatedRemover<TenantId, DashboardInfo>() {

        @Override
        protected PageData<DashboardInfo> findEntities(TenantId tenantId, TenantId id, PageLink pageLink) {
            return dashboardInfoDao.findDashboardsByTenantId(id.getId(), pageLink);
        }

        @Override
        protected void removeEntity(TenantId tenantId, DashboardInfo entity) {
            deleteDashboard(tenantId, new DashboardId(entity.getUuidId()));
        }
    };
    
    private class CustomerDashboardsUnassigner extends PaginatedRemover<Customer, DashboardInfo> {
        
        private Customer customer;

        CustomerDashboardsUnassigner(Customer customer) {
            this.customer = customer;
        }

        @Override
        protected PageData<DashboardInfo> findEntities(TenantId tenantId, Customer customer, PageLink pageLink) {
            return dashboardInfoDao.findDashboardsByTenantIdAndCustomerId(customer.getTenantId().getId(), customer.getId().getId(), pageLink);
        }

        @Override
        protected void removeEntity(TenantId tenantId, DashboardInfo entity) {
            unassignDashboardFromCustomer(customer.getTenantId(), new DashboardId(entity.getUuidId()), this.customer.getId());
        }

    }

    private class CustomerDashboardsUpdater extends PaginatedRemover<Customer, DashboardInfo> {

        private Customer customer;

        CustomerDashboardsUpdater(Customer customer) {
            this.customer = customer;
        }

        @Override
        protected PageData<DashboardInfo> findEntities(TenantId tenantId, Customer customer, PageLink pageLink) {
            return dashboardInfoDao.findDashboardsByTenantIdAndCustomerId(customer.getTenantId().getId(), customer.getId().getId(), pageLink);
        }

        @Override
        protected void removeEntity(TenantId tenantId, DashboardInfo entity) {
            updateAssignedCustomer(customer.getTenantId(), new DashboardId(entity.getUuidId()), this.customer);
        }

    }

    private class EdgeDashboardsUnassigner extends TimePaginatedRemover<Edge, DashboardInfo> {

        private Edge edge;

        EdgeDashboardsUnassigner(Edge edge) {
            this.edge = edge;
        }

        @Override
<<<<<<< HEAD
        protected PageData<DashboardInfo> findEntities(TenantId tenantId, Edge edge, TimePageLink pageLink) {
            return dashboardInfoDao.findDashboardsByTenantIdAndEdgeId(edge.getTenantId().getId(), edge.getId().getId(), pageLink);
=======
        protected List<DashboardInfo> findEntities(TenantId tenantId, Edge edge, TimePageLink pageLink) {
            try {
                return dashboardInfoDao.findDashboardsByTenantIdAndEdgeId(edge.getTenantId().getId(), edge.getId().getId(), pageLink).get();
            } catch (InterruptedException | ExecutionException e) {
                log.warn("Failed to get dashboards by tenantId [{}] and edgeId [{}].", edge.getTenantId().getId(), edge.getId().getId());
                throw new RuntimeException(e);
            }
>>>>>>> bb95ce99
        }

        @Override
        protected void removeEntity(TenantId tenantId, DashboardInfo entity) {
            unassignDashboardFromEdge(edge.getTenantId(), new DashboardId(entity.getUuidId()), this.edge.getId());
        }
<<<<<<< HEAD
=======

>>>>>>> bb95ce99
    }

    private class EdgeDashboardsUpdater extends TimePaginatedRemover<Edge, DashboardInfo> {

        private Edge edge;

        EdgeDashboardsUpdater(Edge edge) {
            this.edge = edge;
        }

        @Override
<<<<<<< HEAD
        protected PageData<DashboardInfo> findEntities(TenantId tenantId, Edge edge, TimePageLink pageLink) {
            return dashboardInfoDao.findDashboardsByTenantIdAndEdgeId(edge.getTenantId().getId(), edge.getId().getId(), pageLink);
=======
        protected List<DashboardInfo> findEntities(TenantId tenantId, Edge edge, TimePageLink pageLink) {
            try {
                return dashboardInfoDao.findDashboardsByTenantIdAndEdgeId(edge.getTenantId().getId(), edge.getId().getId(), pageLink).get();
            } catch (InterruptedException | ExecutionException e) {
                log.warn("Failed to get dashboards by tenantId [{}] and edgeId [{}].", edge.getTenantId().getId(), edge.getId().getId());
                throw new RuntimeException(e);
            }
>>>>>>> bb95ce99
        }

        @Override
        protected void removeEntity(TenantId tenantId, DashboardInfo entity) {
            updateAssignedEdge(edge.getTenantId(), new DashboardId(entity.getUuidId()), this.edge);
        }

    }
<<<<<<< HEAD

=======
>>>>>>> bb95ce99
}<|MERGE_RESOLUTION|>--- conflicted
+++ resolved
@@ -31,6 +31,7 @@
 import org.thingsboard.server.common.data.id.TenantId;
 import org.thingsboard.server.common.data.page.PageData;
 import org.thingsboard.server.common.data.page.PageLink;
+import org.thingsboard.server.common.data.page.TimePageLink;
 import org.thingsboard.server.common.data.relation.EntityRelation;
 import org.thingsboard.server.common.data.relation.RelationTypeGroup;
 import org.thingsboard.server.dao.customer.CustomerDao;
@@ -39,6 +40,7 @@
 import org.thingsboard.server.dao.exception.DataValidationException;
 import org.thingsboard.server.dao.service.DataValidator;
 import org.thingsboard.server.dao.service.PaginatedRemover;
+import org.thingsboard.server.dao.service.TimePaginatedRemover;
 import org.thingsboard.server.dao.service.Validator;
 import org.thingsboard.server.dao.tenant.TenantDao;
 
@@ -63,9 +65,6 @@
 
     @Autowired
     private CustomerDao customerDao;
-    
-    @Autowired
-    private EdgeDao edgeDao;
 
     @Autowired
     private EdgeDao edgeDao;
@@ -287,29 +286,12 @@
     }
 
     @Override
-<<<<<<< HEAD
     public PageData<DashboardInfo> findDashboardsByTenantIdAndEdgeId(TenantId tenantId, EdgeId edgeId, PageLink pageLink) {
         log.trace("Executing findDashboardsByTenantIdAndEdgeId, tenantId [{}], edgeId [{}], pageLink [{}]", tenantId, edgeId, pageLink);
         Validator.validateId(tenantId, INCORRECT_TENANT_ID + tenantId);
         Validator.validateId(edgeId, "Incorrect customerId " + edgeId);
         Validator.validatePageLink(pageLink);
         return dashboardInfoDao.findDashboardsByTenantIdAndEdgeId(tenantId.getId(), edgeId.getId(), pageLink);
-=======
-    public ListenableFuture<TimePageData<DashboardInfo>> findDashboardsByTenantIdAndEdgeId(TenantId tenantId, EdgeId edgeId, TimePageLink pageLink) {
-        log.trace("Executing findDashboardsByTenantIdAndEdgeId, tenantId [{}], edgeId [{}], pageLink [{}]", tenantId, edgeId, pageLink);
-        Validator.validateId(tenantId, INCORRECT_TENANT_ID + tenantId);
-        Validator.validateId(edgeId, "Incorrect customerId " + edgeId);
-        Validator.validatePageLink(pageLink, "Incorrect page link " + pageLink);
-        ListenableFuture<List<DashboardInfo>> dashboards = dashboardInfoDao.findDashboardsByTenantIdAndEdgeId(tenantId.getId(), edgeId.getId(), pageLink);
-
-        return Futures.transform(dashboards, new Function<List<DashboardInfo>, TimePageData<DashboardInfo>>() {
-            @Nullable
-            @Override
-            public TimePageData<DashboardInfo> apply(@Nullable List<DashboardInfo> dashboards) {
-                return new TimePageData<>(dashboards, pageLink);
-            }
-        }, MoreExecutors.directExecutor());
->>>>>>> bb95ce99
     }
 
     private Dashboard updateAssignedEdge(TenantId tenantId, DashboardId dashboardId, Edge edge) {
@@ -402,28 +384,14 @@
         }
 
         @Override
-<<<<<<< HEAD
         protected PageData<DashboardInfo> findEntities(TenantId tenantId, Edge edge, TimePageLink pageLink) {
             return dashboardInfoDao.findDashboardsByTenantIdAndEdgeId(edge.getTenantId().getId(), edge.getId().getId(), pageLink);
-=======
-        protected List<DashboardInfo> findEntities(TenantId tenantId, Edge edge, TimePageLink pageLink) {
-            try {
-                return dashboardInfoDao.findDashboardsByTenantIdAndEdgeId(edge.getTenantId().getId(), edge.getId().getId(), pageLink).get();
-            } catch (InterruptedException | ExecutionException e) {
-                log.warn("Failed to get dashboards by tenantId [{}] and edgeId [{}].", edge.getTenantId().getId(), edge.getId().getId());
-                throw new RuntimeException(e);
-            }
->>>>>>> bb95ce99
         }
 
         @Override
         protected void removeEntity(TenantId tenantId, DashboardInfo entity) {
             unassignDashboardFromEdge(edge.getTenantId(), new DashboardId(entity.getUuidId()), this.edge.getId());
         }
-<<<<<<< HEAD
-=======
-
->>>>>>> bb95ce99
     }
 
     private class EdgeDashboardsUpdater extends TimePaginatedRemover<Edge, DashboardInfo> {
@@ -435,18 +403,8 @@
         }
 
         @Override
-<<<<<<< HEAD
         protected PageData<DashboardInfo> findEntities(TenantId tenantId, Edge edge, TimePageLink pageLink) {
             return dashboardInfoDao.findDashboardsByTenantIdAndEdgeId(edge.getTenantId().getId(), edge.getId().getId(), pageLink);
-=======
-        protected List<DashboardInfo> findEntities(TenantId tenantId, Edge edge, TimePageLink pageLink) {
-            try {
-                return dashboardInfoDao.findDashboardsByTenantIdAndEdgeId(edge.getTenantId().getId(), edge.getId().getId(), pageLink).get();
-            } catch (InterruptedException | ExecutionException e) {
-                log.warn("Failed to get dashboards by tenantId [{}] and edgeId [{}].", edge.getTenantId().getId(), edge.getId().getId());
-                throw new RuntimeException(e);
-            }
->>>>>>> bb95ce99
         }
 
         @Override
@@ -455,8 +413,5 @@
         }
 
     }
-<<<<<<< HEAD
-
-=======
->>>>>>> bb95ce99
+
 }