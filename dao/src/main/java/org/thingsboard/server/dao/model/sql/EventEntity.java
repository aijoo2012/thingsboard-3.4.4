--- conflicted
+++ resolved
@@ -82,12 +82,10 @@
 
     public EventEntity(Event event) {
         if (event.getId() != null) {
-<<<<<<< HEAD
-            this.setId(event.getId().getId());
+            this.setUuid(event.getId().getId());
             this.ts = getTs(event.getId().getId());
-=======
-            this.setUuid(event.getId().getId());
->>>>>>> 076cf655
+        } else {
+            this.ts = System.currentTimeMillis();
         }
         if (event.getTenantId() != null) {
             this.tenantId = toString(event.getTenantId().getId());
