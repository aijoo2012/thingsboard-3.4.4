--- conflicted
+++ resolved
@@ -49,13 +49,8 @@
      * @param pageLink the page link
      * @return the list of user entities
      */
-<<<<<<< HEAD
     PageData<User> findTenantAdmins(UUID tenantId, PageLink pageLink);
     
-=======
-    List<User> findTenantAdmins(UUID tenantId, TextPageLink pageLink);
-
->>>>>>> f5ab5d7a
     /**
      * Find customer users by tenantId, customerId and page link.
      *
@@ -64,10 +59,6 @@
      * @param pageLink the page link
      * @return the list of user entities
      */
-<<<<<<< HEAD
     PageData<User> findCustomerUsers(UUID tenantId, UUID customerId, PageLink pageLink);
     
-=======
-    List<User> findCustomerUsers(UUID tenantId, UUID customerId, TextPageLink pageLink);
->>>>>>> f5ab5d7a
 }