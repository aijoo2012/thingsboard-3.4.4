--- conflicted
+++ resolved
@@ -521,11 +521,7 @@
         String paramName = getNextParameterName(field);
         String value = stringFilterPredicate.getValue().getValue();
         if (value.isEmpty()) {
-<<<<<<< HEAD
-            return null;
-=======
             return "";
->>>>>>> dc875508
         }
         String stringOperationQuery = "";
         if (stringFilterPredicate.isIgnoreCase()) {
