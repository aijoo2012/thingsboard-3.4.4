/**
 * Copyright © 2016-2020 The Thingsboard Authors
 *
 * Licensed under the Apache License, Version 2.0 (the "License");
 * you may not use this file except in compliance with the License.
 * You may obtain a copy of the License at
 *
 *     http://www.apache.org/licenses/LICENSE-2.0
 *
 * Unless required by applicable law or agreed to in writing, software
 * distributed under the License is distributed on an "AS IS" BASIS,
 * WITHOUT WARRANTIES OR CONDITIONS OF ANY KIND, either express or implied.
 * See the License for the specific language governing permissions and
 * limitations under the License.
 */
package org.thingsboard.server.dao.audit;

import com.datastax.driver.core.utils.UUIDs;
import com.fasterxml.jackson.databind.JsonNode;
import com.fasterxml.jackson.databind.ObjectMapper;
import com.fasterxml.jackson.databind.node.ArrayNode;
import com.fasterxml.jackson.databind.node.ObjectNode;
import com.google.common.collect.Lists;
import com.google.common.util.concurrent.Futures;
import com.google.common.util.concurrent.ListenableFuture;
import lombok.extern.slf4j.Slf4j;
import org.springframework.beans.factory.annotation.Autowired;
import org.springframework.boot.autoconfigure.condition.ConditionalOnProperty;
import org.springframework.stereotype.Service;
import org.springframework.util.StringUtils;
import org.thingsboard.server.common.data.BaseData;
import org.thingsboard.server.common.data.EntityType;
import org.thingsboard.server.common.data.HasName;
import org.thingsboard.server.common.data.audit.ActionStatus;
import org.thingsboard.server.common.data.audit.ActionType;
import org.thingsboard.server.common.data.audit.AuditLog;
import org.thingsboard.server.common.data.id.AuditLogId;
import org.thingsboard.server.common.data.id.CustomerId;
import org.thingsboard.server.common.data.id.EntityId;
import org.thingsboard.server.common.data.id.TenantId;
import org.thingsboard.server.common.data.id.UUIDBased;
import org.thingsboard.server.common.data.id.UserId;
import org.thingsboard.server.common.data.kv.AttributeKvEntry;
import org.thingsboard.server.common.data.page.PageData;
import org.thingsboard.server.common.data.page.TimePageLink;
import org.thingsboard.server.common.data.relation.EntityRelation;
import org.thingsboard.server.common.data.rule.RuleChainMetaData;
import org.thingsboard.server.common.data.security.DeviceCredentials;
import org.thingsboard.server.dao.audit.sink.AuditLogSink;
import org.thingsboard.server.dao.entity.EntityService;
import org.thingsboard.server.dao.exception.DataValidationException;
import org.thingsboard.server.dao.service.DataValidator;

import java.io.PrintWriter;
import java.io.StringWriter;
import java.util.List;

import static org.thingsboard.server.dao.service.Validator.validateEntityId;
import static org.thingsboard.server.dao.service.Validator.validateId;

@Slf4j
@Service
@ConditionalOnProperty(prefix = "audit-log", value = "enabled", havingValue = "true")
public class AuditLogServiceImpl implements AuditLogService {

    private static final ObjectMapper objectMapper = new ObjectMapper();

    private static final String INCORRECT_TENANT_ID = "Incorrect tenantId ";
    private static final int INSERTS_PER_ENTRY = 3;

    @Autowired
    private AuditLogLevelFilter auditLogLevelFilter;

    @Autowired
    private AuditLogDao auditLogDao;

    @Autowired
    private EntityService entityService;

    @Autowired
    private AuditLogSink auditLogSink;

    @Override
<<<<<<< HEAD
    public PageData<AuditLog> findAuditLogsByTenantIdAndCustomerId(TenantId tenantId, CustomerId customerId, TimePageLink pageLink) {
        log.trace("Executing findAuditLogsByTenantIdAndCustomerId [{}], [{}], [{}]", tenantId, customerId, pageLink);
        validateId(tenantId, INCORRECT_TENANT_ID + tenantId);
        validateId(customerId, "Incorrect customerId " + customerId);
        return auditLogDao.findAuditLogsByTenantIdAndCustomerId(tenantId.getId(), customerId, pageLink);
    }

    @Override
    public PageData<AuditLog> findAuditLogsByTenantIdAndUserId(TenantId tenantId, UserId userId, TimePageLink pageLink) {
        log.trace("Executing findAuditLogsByTenantIdAndUserId [{}], [{}], [{}]", tenantId, userId, pageLink);
        validateId(tenantId, INCORRECT_TENANT_ID + tenantId);
        validateId(userId, "Incorrect userId" + userId);
        return auditLogDao.findAuditLogsByTenantIdAndUserId(tenantId.getId(), userId, pageLink);
    }

    @Override
    public PageData<AuditLog> findAuditLogsByTenantIdAndEntityId(TenantId tenantId, EntityId entityId, TimePageLink pageLink) {
        log.trace("Executing findAuditLogsByTenantIdAndEntityId [{}], [{}], [{}]", tenantId, entityId, pageLink);
        validateId(tenantId, INCORRECT_TENANT_ID + tenantId);
        validateEntityId(entityId, INCORRECT_TENANT_ID + entityId);
        return auditLogDao.findAuditLogsByTenantIdAndEntityId(tenantId.getId(), entityId, pageLink);
    }

    @Override
    public PageData<AuditLog> findAuditLogsByTenantId(TenantId tenantId, TimePageLink pageLink) {
        log.trace("Executing findAuditLogs [{}]", pageLink);
        validateId(tenantId, INCORRECT_TENANT_ID + tenantId);
        return auditLogDao.findAuditLogsByTenantId(tenantId.getId(), pageLink);
=======
    public TimePageData<AuditLog> findAuditLogsByTenantIdAndCustomerId(TenantId tenantId, CustomerId customerId, List<ActionType> actionTypes, TimePageLink pageLink) {
        log.trace("Executing findAuditLogsByTenantIdAndCustomerId [{}], [{}], [{}]", tenantId, customerId, pageLink);
        validateId(tenantId, INCORRECT_TENANT_ID + tenantId);
        validateId(customerId, "Incorrect customerId " + customerId);
        List<AuditLog> auditLogs = auditLogDao.findAuditLogsByTenantIdAndCustomerId(tenantId.getId(), customerId, actionTypes, pageLink);
        return new TimePageData<>(auditLogs, pageLink);
    }

    @Override
    public TimePageData<AuditLog> findAuditLogsByTenantIdAndUserId(TenantId tenantId, UserId userId, List<ActionType> actionTypes, TimePageLink pageLink) {
        log.trace("Executing findAuditLogsByTenantIdAndUserId [{}], [{}], [{}]", tenantId, userId, pageLink);
        validateId(tenantId, INCORRECT_TENANT_ID + tenantId);
        validateId(userId, "Incorrect userId" + userId);
        List<AuditLog> auditLogs = auditLogDao.findAuditLogsByTenantIdAndUserId(tenantId.getId(), userId, actionTypes, pageLink);
        return new TimePageData<>(auditLogs, pageLink);
    }

    @Override
    public TimePageData<AuditLog> findAuditLogsByTenantIdAndEntityId(TenantId tenantId, EntityId entityId, List<ActionType> actionTypes, TimePageLink pageLink) {
        log.trace("Executing findAuditLogsByTenantIdAndEntityId [{}], [{}], [{}]", tenantId, entityId, pageLink);
        validateId(tenantId, INCORRECT_TENANT_ID + tenantId);
        validateEntityId(entityId, INCORRECT_TENANT_ID + entityId);
        List<AuditLog> auditLogs = auditLogDao.findAuditLogsByTenantIdAndEntityId(tenantId.getId(), entityId, actionTypes, pageLink);
        return new TimePageData<>(auditLogs, pageLink);
    }

    @Override
    public TimePageData<AuditLog> findAuditLogsByTenantId(TenantId tenantId, List<ActionType> actionTypes, TimePageLink pageLink) {
        log.trace("Executing findAuditLogs [{}]", pageLink);
        validateId(tenantId, INCORRECT_TENANT_ID + tenantId);
        List<AuditLog> auditLogs = auditLogDao.findAuditLogsByTenantId(tenantId.getId(), actionTypes, pageLink);
        return new TimePageData<>(auditLogs, pageLink);
>>>>>>> 9f0871af
    }

    @Override
    public <E extends HasName, I extends EntityId> ListenableFuture<List<Void>>
        logEntityAction(TenantId tenantId, CustomerId customerId, UserId userId, String userName, I entityId, E entity,
                               ActionType actionType, Exception e, Object... additionalInfo) {
        if (canLog(entityId.getEntityType(), actionType)) {
            JsonNode actionData = constructActionData(entityId, entity, actionType, additionalInfo);
            ActionStatus actionStatus = ActionStatus.SUCCESS;
            String failureDetails = "";
            String entityName = "";
            if (entity != null) {
                entityName = entity.getName();
            } else {
                try {
                    entityName = entityService.fetchEntityNameAsync(tenantId, entityId).get();
                } catch (Exception ex) {}
            }
            if (e != null) {
                actionStatus = ActionStatus.FAILURE;
                failureDetails = getFailureStack(e);
            }
            if (actionType == ActionType.RPC_CALL) {
                String rpcErrorString = extractParameter(String.class, additionalInfo);
                if (!StringUtils.isEmpty(rpcErrorString)) {
                    actionStatus = ActionStatus.FAILURE;
                    failureDetails = rpcErrorString;
                }
            }
            return logAction(tenantId,
                    entityId,
                    entityName,
                    customerId,
                    userId,
                    userName,
                    actionType,
                    actionData,
                    actionStatus,
                    failureDetails);
        } else {
            return null;
        }
    }

    private <E extends HasName, I extends EntityId> JsonNode constructActionData(I entityId, E entity,
                                                                                                           ActionType actionType,
                                                                                                           Object... additionalInfo) {
        ObjectNode actionData = objectMapper.createObjectNode();
        switch(actionType) {
            case ADDED:
            case UPDATED:
            case ALARM_ACK:
            case ALARM_CLEAR:
            case RELATIONS_DELETED:
                if (entity != null) {
                    ObjectNode entityNode = objectMapper.valueToTree(entity);
                    if (entityId.getEntityType() == EntityType.DASHBOARD) {
                        entityNode.put("configuration", "");
                    }
                    actionData.set("entity", entityNode);
                }
                if (entityId.getEntityType() == EntityType.RULE_CHAIN) {
                    RuleChainMetaData ruleChainMetaData = extractParameter(RuleChainMetaData.class, additionalInfo);
                    if (ruleChainMetaData != null) {
                        ObjectNode ruleChainMetaDataNode = objectMapper.valueToTree(ruleChainMetaData);
                        actionData.set("metadata", ruleChainMetaDataNode);
                    }
                }
                break;
            case DELETED:
            case ACTIVATED:
            case SUSPENDED:
            case CREDENTIALS_READ:
                String strEntityId = extractParameter(String.class, additionalInfo);
                actionData.put("entityId", strEntityId);
                break;
            case ATTRIBUTES_UPDATED:
                actionData.put("entityId", entityId.toString());
                String scope = extractParameter(String.class, 0, additionalInfo);
                List<AttributeKvEntry> attributes = extractParameter(List.class, 1, additionalInfo);
                actionData.put("scope", scope);
                ObjectNode attrsNode = objectMapper.createObjectNode();
                if (attributes != null) {
                    for (AttributeKvEntry attr : attributes) {
                        attrsNode.put(attr.getKey(), attr.getValueAsString());
                    }
                }
                actionData.set("attributes", attrsNode);
                break;
            case ATTRIBUTES_DELETED:
            case ATTRIBUTES_READ:
                actionData.put("entityId", entityId.toString());
                scope = extractParameter(String.class, 0, additionalInfo);
                actionData.put("scope", scope);
                List<String> keys = extractParameter(List.class, 1, additionalInfo);
                ArrayNode attrsArrayNode =  actionData.putArray("attributes");
                if (keys != null) {
                    keys.forEach(attrsArrayNode::add);
                }
                break;
            case RPC_CALL:
                actionData.put("entityId", entityId.toString());
                Boolean oneWay = extractParameter(Boolean.class, 1, additionalInfo);
                String method = extractParameter(String.class, 2, additionalInfo);
                String params = extractParameter(String.class, 3, additionalInfo);
                actionData.put("oneWay", oneWay);
                actionData.put("method", method);
                actionData.put("params", params);
                break;
            case CREDENTIALS_UPDATED:
                actionData.put("entityId", entityId.toString());
                DeviceCredentials deviceCredentials = extractParameter(DeviceCredentials.class, additionalInfo);
                actionData.set("credentials", objectMapper.valueToTree(deviceCredentials));
                break;
            case ASSIGNED_TO_CUSTOMER:
                strEntityId = extractParameter(String.class, 0, additionalInfo);
                String strCustomerId = extractParameter(String.class, 1, additionalInfo);
                String strCustomerName = extractParameter(String.class, 2, additionalInfo);
                actionData.put("entityId", strEntityId);
                actionData.put("assignedCustomerId", strCustomerId);
                actionData.put("assignedCustomerName", strCustomerName);
                break;
            case UNASSIGNED_FROM_CUSTOMER:
                strEntityId = extractParameter(String.class, 0, additionalInfo);
                strCustomerId = extractParameter(String.class, 1, additionalInfo);
                strCustomerName = extractParameter(String.class, 2, additionalInfo);
                actionData.put("entityId", strEntityId);
                actionData.put("unassignedCustomerId", strCustomerId);
                actionData.put("unassignedCustomerName", strCustomerName);
                break;
            case RELATION_ADD_OR_UPDATE:
            case RELATION_DELETED:
                EntityRelation relation = extractParameter(EntityRelation.class, 0, additionalInfo);
                actionData.set("relation", objectMapper.valueToTree(relation));
                break;
            case LOGIN:
            case LOGOUT:
            case LOCKOUT:
                String clientAddress = extractParameter(String.class, 0, additionalInfo);
                String browser = extractParameter(String.class, 1, additionalInfo);
                String os = extractParameter(String.class, 2, additionalInfo);
                String device = extractParameter(String.class, 3, additionalInfo);
                actionData.put("clientAddress", clientAddress);
                actionData.put("browser", browser);
                actionData.put("os", os);
                actionData.put("device", device);
                break;
        }
        return actionData;
    }

    private <T> T extractParameter(Class<T> clazz, Object... additionalInfo) {
        return extractParameter(clazz, 0, additionalInfo);
    }

    private <T> T extractParameter(Class<T> clazz, int index, Object... additionalInfo) {
        T result = null;
        if (additionalInfo != null && additionalInfo.length > index) {
            Object paramObject = additionalInfo[index];
            if (clazz.isInstance(paramObject)) {
                result = clazz.cast(paramObject);
            }
        }
        return result;
    }

    private String getFailureStack(Exception e) {
        StringWriter sw = new StringWriter();
        e.printStackTrace(new PrintWriter(sw));
        return sw.toString();
    }

    private boolean canLog(EntityType entityType, ActionType actionType) {
        return auditLogLevelFilter.logEnabled(entityType, actionType);
    }

    private AuditLog createAuditLogEntry(TenantId tenantId,
                                         EntityId entityId,
                                         String entityName,
                                         CustomerId customerId,
                                         UserId userId,
                                         String userName,
                                         ActionType actionType,
                                         JsonNode actionData,
                                         ActionStatus actionStatus,
                                         String actionFailureDetails) {
        AuditLog result = new AuditLog();
        result.setId(new AuditLogId(UUIDs.timeBased()));
        result.setTenantId(tenantId);
        result.setEntityId(entityId);
        result.setEntityName(entityName);
        result.setCustomerId(customerId);
        result.setUserId(userId);
        result.setUserName(userName);
        result.setActionType(actionType);
        result.setActionData(actionData);
        result.setActionStatus(actionStatus);
        result.setActionFailureDetails(actionFailureDetails);
        return result;
    }

    private ListenableFuture<List<Void>> logAction(TenantId tenantId,
                                                   EntityId entityId,
                                                   String entityName,
                                                   CustomerId customerId,
                                                   UserId userId,
                                                   String userName,
                                                   ActionType actionType,
                                                   JsonNode actionData,
                                                   ActionStatus actionStatus,
                                                   String actionFailureDetails) {
        AuditLog auditLogEntry = createAuditLogEntry(tenantId, entityId, entityName, customerId, userId, userName,
                actionType, actionData, actionStatus, actionFailureDetails);
        log.trace("Executing logAction [{}]", auditLogEntry);
        auditLogValidator.validate(auditLogEntry, AuditLog::getTenantId);
        List<ListenableFuture<Void>> futures = Lists.newArrayListWithExpectedSize(INSERTS_PER_ENTRY);
        futures.add(auditLogDao.saveByTenantId(auditLogEntry));

        auditLogSink.logAction(auditLogEntry);

        return Futures.allAsList(futures);
    }

    private DataValidator<AuditLog> auditLogValidator =
            new DataValidator<AuditLog>() {
                @Override
                protected void validateDataImpl(TenantId tenantId, AuditLog auditLog) {
                    if (auditLog.getEntityId() == null) {
                        throw new DataValidationException("Entity Id should be specified!");
                    }
                    if (auditLog.getTenantId() == null) {
                        throw new DataValidationException("Tenant Id should be specified!");
                    }
                    if (auditLog.getUserId() == null) {
                        throw new DataValidationException("User Id should be specified!");
                    }
                }
            };
}<|MERGE_RESOLUTION|>--- conflicted
+++ resolved
@@ -81,69 +81,34 @@
     private AuditLogSink auditLogSink;
 
     @Override
-<<<<<<< HEAD
-    public PageData<AuditLog> findAuditLogsByTenantIdAndCustomerId(TenantId tenantId, CustomerId customerId, TimePageLink pageLink) {
+    public PageData<AuditLog> findAuditLogsByTenantIdAndCustomerId(TenantId tenantId, CustomerId customerId, List<ActionType> actionTypes, TimePageLink pageLink) {
         log.trace("Executing findAuditLogsByTenantIdAndCustomerId [{}], [{}], [{}]", tenantId, customerId, pageLink);
         validateId(tenantId, INCORRECT_TENANT_ID + tenantId);
         validateId(customerId, "Incorrect customerId " + customerId);
-        return auditLogDao.findAuditLogsByTenantIdAndCustomerId(tenantId.getId(), customerId, pageLink);
-    }
-
-    @Override
-    public PageData<AuditLog> findAuditLogsByTenantIdAndUserId(TenantId tenantId, UserId userId, TimePageLink pageLink) {
+        return auditLogDao.findAuditLogsByTenantIdAndCustomerId(tenantId.getId(), customerId, actionTypes, pageLink);
+    }
+
+    @Override
+    public PageData<AuditLog> findAuditLogsByTenantIdAndUserId(TenantId tenantId, UserId userId, List<ActionType> actionTypes, TimePageLink pageLink) {
         log.trace("Executing findAuditLogsByTenantIdAndUserId [{}], [{}], [{}]", tenantId, userId, pageLink);
         validateId(tenantId, INCORRECT_TENANT_ID + tenantId);
         validateId(userId, "Incorrect userId" + userId);
-        return auditLogDao.findAuditLogsByTenantIdAndUserId(tenantId.getId(), userId, pageLink);
-    }
-
-    @Override
-    public PageData<AuditLog> findAuditLogsByTenantIdAndEntityId(TenantId tenantId, EntityId entityId, TimePageLink pageLink) {
+        return auditLogDao.findAuditLogsByTenantIdAndUserId(tenantId.getId(), userId, actionTypes, pageLink);
+    }
+
+    @Override
+    public PageData<AuditLog> findAuditLogsByTenantIdAndEntityId(TenantId tenantId, EntityId entityId, List<ActionType> actionTypes, TimePageLink pageLink) {
         log.trace("Executing findAuditLogsByTenantIdAndEntityId [{}], [{}], [{}]", tenantId, entityId, pageLink);
         validateId(tenantId, INCORRECT_TENANT_ID + tenantId);
         validateEntityId(entityId, INCORRECT_TENANT_ID + entityId);
-        return auditLogDao.findAuditLogsByTenantIdAndEntityId(tenantId.getId(), entityId, pageLink);
-    }
-
-    @Override
-    public PageData<AuditLog> findAuditLogsByTenantId(TenantId tenantId, TimePageLink pageLink) {
+        return auditLogDao.findAuditLogsByTenantIdAndEntityId(tenantId.getId(), entityId, actionTypes, pageLink);
+    }
+
+    @Override
+    public PageData<AuditLog> findAuditLogsByTenantId(TenantId tenantId, List<ActionType> actionTypes, TimePageLink pageLink) {
         log.trace("Executing findAuditLogs [{}]", pageLink);
         validateId(tenantId, INCORRECT_TENANT_ID + tenantId);
-        return auditLogDao.findAuditLogsByTenantId(tenantId.getId(), pageLink);
-=======
-    public TimePageData<AuditLog> findAuditLogsByTenantIdAndCustomerId(TenantId tenantId, CustomerId customerId, List<ActionType> actionTypes, TimePageLink pageLink) {
-        log.trace("Executing findAuditLogsByTenantIdAndCustomerId [{}], [{}], [{}]", tenantId, customerId, pageLink);
-        validateId(tenantId, INCORRECT_TENANT_ID + tenantId);
-        validateId(customerId, "Incorrect customerId " + customerId);
-        List<AuditLog> auditLogs = auditLogDao.findAuditLogsByTenantIdAndCustomerId(tenantId.getId(), customerId, actionTypes, pageLink);
-        return new TimePageData<>(auditLogs, pageLink);
-    }
-
-    @Override
-    public TimePageData<AuditLog> findAuditLogsByTenantIdAndUserId(TenantId tenantId, UserId userId, List<ActionType> actionTypes, TimePageLink pageLink) {
-        log.trace("Executing findAuditLogsByTenantIdAndUserId [{}], [{}], [{}]", tenantId, userId, pageLink);
-        validateId(tenantId, INCORRECT_TENANT_ID + tenantId);
-        validateId(userId, "Incorrect userId" + userId);
-        List<AuditLog> auditLogs = auditLogDao.findAuditLogsByTenantIdAndUserId(tenantId.getId(), userId, actionTypes, pageLink);
-        return new TimePageData<>(auditLogs, pageLink);
-    }
-
-    @Override
-    public TimePageData<AuditLog> findAuditLogsByTenantIdAndEntityId(TenantId tenantId, EntityId entityId, List<ActionType> actionTypes, TimePageLink pageLink) {
-        log.trace("Executing findAuditLogsByTenantIdAndEntityId [{}], [{}], [{}]", tenantId, entityId, pageLink);
-        validateId(tenantId, INCORRECT_TENANT_ID + tenantId);
-        validateEntityId(entityId, INCORRECT_TENANT_ID + entityId);
-        List<AuditLog> auditLogs = auditLogDao.findAuditLogsByTenantIdAndEntityId(tenantId.getId(), entityId, actionTypes, pageLink);
-        return new TimePageData<>(auditLogs, pageLink);
-    }
-
-    @Override
-    public TimePageData<AuditLog> findAuditLogsByTenantId(TenantId tenantId, List<ActionType> actionTypes, TimePageLink pageLink) {
-        log.trace("Executing findAuditLogs [{}]", pageLink);
-        validateId(tenantId, INCORRECT_TENANT_ID + tenantId);
-        List<AuditLog> auditLogs = auditLogDao.findAuditLogsByTenantId(tenantId.getId(), actionTypes, pageLink);
-        return new TimePageData<>(auditLogs, pageLink);
->>>>>>> 9f0871af
+        return auditLogDao.findAuditLogsByTenantId(tenantId.getId(), actionTypes, pageLink);
     }
 
     @Override
