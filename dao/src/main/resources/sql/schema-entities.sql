--
-- Copyright © 2016-2020 The Thingsboard Authors
--
-- Licensed under the Apache License, Version 2.0 (the "License");
-- you may not use this file except in compliance with the License.
-- You may obtain a copy of the License at
--
--     http://www.apache.org/licenses/LICENSE-2.0
--
-- Unless required by applicable law or agreed to in writing, software
-- distributed under the License is distributed on an "AS IS" BASIS,
-- WITHOUT WARRANTIES OR CONDITIONS OF ANY KIND, either express or implied.
-- See the License for the specific language governing permissions and
-- limitations under the License.
--


CREATE TABLE IF NOT EXISTS admin_settings (
    id varchar(31) NOT NULL CONSTRAINT admin_settings_pkey PRIMARY KEY,
    json_value varchar,
    key varchar(255)
);

CREATE TABLE IF NOT EXISTS alarm (
    id varchar(31) NOT NULL CONSTRAINT alarm_pkey PRIMARY KEY,
    ack_ts bigint,
    clear_ts bigint,
    additional_info varchar,
    end_ts bigint,
    originator_id varchar(31),
    originator_type integer,
    propagate boolean,
    severity varchar(255),
    start_ts bigint,
    status varchar(255),
    tenant_id varchar(31),
    propagate_relation_types varchar,
    type varchar(255)
);

CREATE TABLE IF NOT EXISTS asset (
    id varchar(31) NOT NULL CONSTRAINT asset_pkey PRIMARY KEY,
    additional_info varchar,
    customer_id varchar(31),
    edge_id varchar(31),
    name varchar(255),
    label varchar(255),
    search_text varchar(255),
    tenant_id varchar(31),
    type varchar(255),
    CONSTRAINT asset_name_unq_key UNIQUE (tenant_id, name)
);

CREATE TABLE IF NOT EXISTS audit_log (
    id varchar(31) NOT NULL CONSTRAINT audit_log_pkey PRIMARY KEY,
    tenant_id varchar(31),
    customer_id varchar(31),
    entity_id varchar(31),
    entity_type varchar(255),
    entity_name varchar(255),
    user_id varchar(31),
    user_name varchar(255),
    action_type varchar(255),
    action_data varchar(1000000),
    action_status varchar(255),
    action_failure_details varchar(1000000)
);

CREATE TABLE IF NOT EXISTS attribute_kv (
  entity_type varchar(255),
  entity_id varchar(31),
  attribute_type varchar(255),
  attribute_key varchar(255),
  bool_v boolean,
  str_v varchar(10000000),
  long_v bigint,
  dbl_v double precision,
  json_v json,
  last_update_ts bigint,
  CONSTRAINT attribute_kv_pkey PRIMARY KEY (entity_type, entity_id, attribute_type, attribute_key)
);

CREATE TABLE IF NOT EXISTS component_descriptor (
    id varchar(31) NOT NULL CONSTRAINT component_descriptor_pkey PRIMARY KEY,
    actions varchar(255),
    clazz varchar UNIQUE,
    configuration_descriptor varchar,
    name varchar(255),
    scope varchar(255),
    search_text varchar(255),
    type varchar(255)
);

CREATE TABLE IF NOT EXISTS customer (
    id varchar(31) NOT NULL CONSTRAINT customer_pkey PRIMARY KEY,
    additional_info varchar,
    address varchar,
    address2 varchar,
    city varchar(255),
    country varchar(255),
    email varchar(255),
    phone varchar(255),
    search_text varchar(255),
    state varchar(255),
    tenant_id varchar(31),
    title varchar(255),
    zip varchar(255)
);

CREATE TABLE IF NOT EXISTS dashboard (
    id varchar(31) NOT NULL CONSTRAINT dashboard_pkey PRIMARY KEY,
    configuration varchar(10000000),
    assigned_customers varchar(1000000),
    assigned_edges varchar(10000000),
    search_text varchar(255),
    tenant_id varchar(31),
    title varchar(255)
);

CREATE TABLE IF NOT EXISTS device (
    id varchar(31) NOT NULL CONSTRAINT device_pkey PRIMARY KEY,
    additional_info varchar,
    customer_id varchar(31),
    edge_id varchar(31),
    type varchar(255),
    name varchar(255),
    label varchar(255),
    search_text varchar(255),
    tenant_id varchar(31),
    CONSTRAINT device_name_unq_key UNIQUE (tenant_id, name)
);

CREATE TABLE IF NOT EXISTS device_credentials (
    id varchar(31) NOT NULL CONSTRAINT device_credentials_pkey PRIMARY KEY,
    credentials_id varchar,
    credentials_type varchar(255),
    credentials_value varchar,
    device_id varchar(31),
    CONSTRAINT device_credentials_id_unq_key UNIQUE (credentials_id)
);

CREATE TABLE IF NOT EXISTS event (
    id varchar(31) NOT NULL CONSTRAINT event_pkey PRIMARY KEY,
    body varchar(10000000),
    entity_id varchar(31),
    entity_type varchar(255),
    event_type varchar(255),
    event_uid varchar(255),
    tenant_id varchar(31),
    ts bigint NOT NULL,
    CONSTRAINT event_unq_key UNIQUE (tenant_id, entity_type, entity_id, event_type, event_uid)
);

CREATE TABLE IF NOT EXISTS relation (
    from_id varchar(31),
    from_type varchar(255),
    to_id varchar(31),
    to_type varchar(255),
    relation_type_group varchar(255),
    relation_type varchar(255),
    additional_info varchar,
    CONSTRAINT relation_pkey PRIMARY KEY (from_id, from_type, relation_type_group, relation_type, to_id, to_type)
);

CREATE TABLE IF NOT EXISTS tb_user (
    id varchar(31) NOT NULL CONSTRAINT tb_user_pkey PRIMARY KEY,
    additional_info varchar,
    authority varchar(255),
    customer_id varchar(31),
    email varchar(255) UNIQUE,
    first_name varchar(255),
    last_name varchar(255),
    search_text varchar(255),
    tenant_id varchar(31)
);

CREATE TABLE IF NOT EXISTS tenant (
    id varchar(31) NOT NULL CONSTRAINT tenant_pkey PRIMARY KEY,
    additional_info varchar,
    address varchar,
    address2 varchar,
    city varchar(255),
    country varchar(255),
    email varchar(255),
    phone varchar(255),
    region varchar(255),
    search_text varchar(255),
    state varchar(255),
    title varchar(255),
    zip varchar(255),
    isolated_tb_core boolean,
    isolated_tb_rule_engine boolean
);

CREATE TABLE IF NOT EXISTS user_credentials (
    id varchar(31) NOT NULL CONSTRAINT user_credentials_pkey PRIMARY KEY,
    activate_token varchar(255) UNIQUE,
    enabled boolean,
    password varchar(255),
    reset_token varchar(255) UNIQUE,
    user_id varchar(31) UNIQUE
);

CREATE TABLE IF NOT EXISTS widget_type (
    id varchar(31) NOT NULL CONSTRAINT widget_type_pkey PRIMARY KEY,
    alias varchar(255),
    bundle_alias varchar(255),
    descriptor varchar(1000000),
    name varchar(255),
    tenant_id varchar(31)
);

CREATE TABLE IF NOT EXISTS widgets_bundle (
    id varchar(31) NOT NULL CONSTRAINT widgets_bundle_pkey PRIMARY KEY,
    alias varchar(255),
    search_text varchar(255),
    tenant_id varchar(31),
    title varchar(255)
);

CREATE TABLE IF NOT EXISTS rule_chain (
    id varchar(31) NOT NULL CONSTRAINT rule_chain_pkey PRIMARY KEY,
    additional_info varchar,
    configuration varchar(10000000),
    name varchar(255),
    type varchar(255),
    first_rule_node_id varchar(31),
    root boolean,
    debug_mode boolean,
    search_text varchar(255),
    tenant_id varchar(31),
    assigned_edges varchar(10000000)
);

CREATE TABLE IF NOT EXISTS rule_node (
    id varchar(31) NOT NULL CONSTRAINT rule_node_pkey PRIMARY KEY,
    rule_chain_id varchar(31),
    additional_info varchar,
    configuration varchar(10000000),
    type varchar(255),
    name varchar(255),
    debug_mode boolean,
    search_text varchar(255)
);

CREATE TABLE IF NOT EXISTS entity_view (
    id varchar(31) NOT NULL CONSTRAINT entity_view_pkey PRIMARY KEY,
    entity_id varchar(31),
    entity_type varchar(255),
    tenant_id varchar(31),
    customer_id varchar(31),
    edge_id varchar(31),
    type varchar(255),
    name varchar(255),
    keys varchar(10000000),
    start_ts bigint,
    end_ts bigint,
    search_text varchar(255),
    additional_info varchar
);

<<<<<<< HEAD
CREATE TABLE IF NOT EXISTS edge (
    id varchar(31) NOT NULL CONSTRAINT edge_pkey PRIMARY KEY,
    additional_info varchar,
    customer_id varchar(31),
    root_rule_chain_id varchar(31),
    configuration varchar(10000000),
    type varchar(255),
    name varchar(255),
    label varchar(255),
    routing_key varchar(255),
    secret varchar(255),
    search_text varchar(255),
    tenant_id varchar(31)
);
=======
CREATE OR REPLACE PROCEDURE cleanup_events_by_ttl(IN ttl bigint, IN debug_ttl bigint, INOUT deleted bigint)
    LANGUAGE plpgsql AS
$$
DECLARE
    ttl_ts bigint;
    debug_ttl_ts bigint;
    ttl_deleted_count bigint DEFAULT 0;
    debug_ttl_deleted_count bigint DEFAULT 0;
BEGIN
    IF ttl > 0 THEN
        ttl_ts := (EXTRACT(EPOCH FROM current_timestamp) * 1000 - ttl::bigint * 1000)::bigint;
        EXECUTE format(
                'WITH deleted AS (DELETE FROM event WHERE ts < %L::bigint AND (event_type != %L::varchar AND event_type != %L::varchar) RETURNING *) SELECT count(*) FROM deleted', ttl_ts, 'DEBUG_RULE_NODE', 'DEBUG_RULE_CHAIN') into ttl_deleted_count;
    END IF;
    IF debug_ttl > 0 THEN
        debug_ttl_ts := (EXTRACT(EPOCH FROM current_timestamp) * 1000 - debug_ttl::bigint * 1000)::bigint;
        EXECUTE format(
                'WITH deleted AS (DELETE FROM event WHERE ts < %L::bigint AND (event_type = %L::varchar OR event_type = %L::varchar) RETURNING *) SELECT count(*) FROM deleted', debug_ttl_ts, 'DEBUG_RULE_NODE', 'DEBUG_RULE_CHAIN') into debug_ttl_deleted_count;
    END IF;
    RAISE NOTICE 'Events removed by ttl: %', ttl_deleted_count;
    RAISE NOTICE 'Debug Events removed by ttl: %', debug_ttl_deleted_count;
    deleted := ttl_deleted_count + debug_ttl_deleted_count;
END
$$;
>>>>>>> 7e66fd26
<|MERGE_RESOLUTION|>--- conflicted
+++ resolved
@@ -259,7 +259,6 @@
     additional_info varchar
 );
 
-<<<<<<< HEAD
 CREATE TABLE IF NOT EXISTS edge (
     id varchar(31) NOT NULL CONSTRAINT edge_pkey PRIMARY KEY,
     additional_info varchar,
@@ -274,7 +273,7 @@
     search_text varchar(255),
     tenant_id varchar(31)
 );
-=======
+
 CREATE OR REPLACE PROCEDURE cleanup_events_by_ttl(IN ttl bigint, IN debug_ttl bigint, INOUT deleted bigint)
     LANGUAGE plpgsql AS
 $$
@@ -298,5 +297,4 @@
     RAISE NOTICE 'Debug Events removed by ttl: %', debug_ttl_deleted_count;
     deleted := ttl_deleted_count + debug_ttl_deleted_count;
 END
-$$;
->>>>>>> 7e66fd26
+$$;