--- conflicted
+++ resolved
@@ -400,18 +400,17 @@
                 .build(), TransportServiceCallback.EMPTY);
     }
 
-<<<<<<< HEAD
-    @Override
-    public String getName() {
-        return "HTTP";
-=======
     private static MediaType parseMediaType(String contentType) {
         try {
             return MediaType.parseMediaType(contentType);
         } catch (Exception e) {
             return MediaType.APPLICATION_OCTET_STREAM;
         }
->>>>>>> 1d24a08c
+    }
+
+    @Override
+    public String getName() {
+        return "HTTP";
     }
 
 }