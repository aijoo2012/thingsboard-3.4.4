/**
 * Copyright © 2016-2021 The Thingsboard Authors
 *
 * Licensed under the Apache License, Version 2.0 (the "License");
 * you may not use this file except in compliance with the License.
 * You may obtain a copy of the License at
 *
 *     http://www.apache.org/licenses/LICENSE-2.0
 *
 * Unless required by applicable law or agreed to in writing, software
 * distributed under the License is distributed on an "AS IS" BASIS,
 * WITHOUT WARRANTIES OR CONDITIONS OF ANY KIND, either express or implied.
 * See the License for the specific language governing permissions and
 * limitations under the License.
 */
package org.thingsboard.server.transport.lwm2m.server.client;

import lombok.EqualsAndHashCode;
import lombok.Getter;
import lombok.Setter;
import lombok.extern.slf4j.Slf4j;
import org.eclipse.leshan.core.model.ObjectModel;
import org.eclipse.leshan.core.model.ResourceModel;
import org.eclipse.leshan.core.node.LwM2mPath;
import org.eclipse.leshan.core.node.LwM2mResource;
import org.eclipse.leshan.core.node.LwM2mSingleResource;
import org.eclipse.leshan.core.node.codec.LwM2mValueConverter;
import org.eclipse.leshan.core.request.ContentFormat;
<<<<<<< HEAD
import org.eclipse.leshan.core.request.WriteRequest.Mode;
=======
>>>>>>> 49394fab
import org.eclipse.leshan.server.model.LwM2mModelProvider;
import org.eclipse.leshan.server.registration.Registration;
import org.thingsboard.server.common.data.Device;
import org.thingsboard.server.common.data.DeviceProfile;
import org.thingsboard.server.common.data.device.data.Lwm2mDeviceTransportConfiguration;
import org.thingsboard.server.common.data.device.data.PowerMode;
import org.thingsboard.server.common.data.id.TenantId;
import org.thingsboard.server.common.transport.auth.ValidateDeviceCredentialsResponse;
import org.thingsboard.server.gen.transport.TransportProtos.SessionInfoProto;
import org.thingsboard.server.gen.transport.TransportProtos.TsKvProto;
import org.thingsboard.server.transport.lwm2m.config.LwM2mVersion;

import java.io.IOException;
import java.io.ObjectInputStream;
import java.io.Serializable;
import java.util.Arrays;
import java.util.Collection;
<<<<<<< HEAD
import java.util.HashSet;
=======
>>>>>>> 49394fab
import java.util.Map;
import java.util.Optional;
import java.util.Set;
import java.util.UUID;
import java.util.concurrent.ConcurrentHashMap;
import java.util.concurrent.ConcurrentMap;
import java.util.concurrent.Future;
import java.util.concurrent.atomic.AtomicInteger;
import java.util.concurrent.atomic.AtomicLong;
import java.util.concurrent.locks.Lock;
import java.util.concurrent.locks.ReentrantLock;
import java.util.stream.Collectors;
import java.util.stream.Stream;

import static org.thingsboard.server.common.data.lwm2m.LwM2mConstants.LWM2M_SEPARATOR_PATH;
import static org.thingsboard.server.transport.lwm2m.utils.LwM2MTransportUtil.convertMultiResourceValuesFromRpcBody;
import static org.thingsboard.server.transport.lwm2m.utils.LwM2MTransportUtil.convertObjectIdToVersionedId;
import static org.thingsboard.server.transport.lwm2m.utils.LwM2MTransportUtil.equalsResourceTypeGetSimpleName;
import static org.thingsboard.server.transport.lwm2m.utils.LwM2MTransportUtil.fromVersionedIdToObjectId;
import static org.thingsboard.server.transport.lwm2m.utils.LwM2MTransportUtil.getVerFromPathIdVerOrId;

@Slf4j
@EqualsAndHashCode(of = {"endpoint"})
public class LwM2mClient implements Serializable {

    private static final long serialVersionUID = 8793482946289222623L;

    private final String nodeId;
    @Getter
    private final String endpoint;

    private transient Lock lock;

    @Getter
    private final Map<String, ResourceValue> resources;
    @Getter
    private final Map<String, TsKvProto> sharedAttributes;
    @Getter
    private final ConcurrentMap<String, AtomicLong> keyTsLatestMap;

    @Getter
    private TenantId tenantId;
    @Getter
    private UUID profileId;
    @Getter
    private UUID deviceId;
    @Getter
    @Setter
    private LwM2MClientState state;
    @Getter
    private SessionInfoProto session;
    @Getter
    private PowerMode powerMode;
    @Getter
    private Long psmActivityTimer;
    @Getter
    private Long pagingTransmissionWindow;
    @Getter
    private Long edrxCycle;
    @Getter
    private Registration registration;
    @Getter
    @Setter
    private boolean asleep;
    @Getter
    private long lastUplinkTime;
    @Getter
    @Setter
    private transient Future<Void> sleepTask;

    private boolean firstEdrxDownlink = true;

    @Getter
    private Set<ContentFormat> clientSupportContentFormats;
    @Getter
    private ContentFormat defaultContentFormat;
    @Getter
    private final AtomicInteger retryAttempts;

    public Object clone() throws CloneNotSupportedException {
        return super.clone();
    }

    public LwM2mClient(String nodeId, String endpoint) {
        this.nodeId = nodeId;
        this.endpoint = endpoint;
        this.sharedAttributes = new ConcurrentHashMap<>();
        this.resources = new ConcurrentHashMap<>();
        this.keyTsLatestMap = new ConcurrentHashMap<>();
        this.state = LwM2MClientState.CREATED;
        this.lock = new ReentrantLock();
        this.retryAttempts = new AtomicInteger(0);
    }

    public void init(ValidateDeviceCredentialsResponse credentials, UUID sessionId) {
        this.session = createSession(nodeId, sessionId, credentials);
        this.tenantId = new TenantId(new UUID(session.getTenantIdMSB(), session.getTenantIdLSB()));
        this.deviceId = new UUID(session.getDeviceIdMSB(), session.getDeviceIdLSB());
        this.profileId = new UUID(session.getDeviceProfileIdMSB(), session.getDeviceProfileIdLSB());
        this.powerMode = credentials.getDeviceInfo().getPowerMode();
        this.edrxCycle = credentials.getDeviceInfo().getEdrxCycle();
        this.psmActivityTimer = credentials.getDeviceInfo().getPsmActivityTimer();
        this.pagingTransmissionWindow = credentials.getDeviceInfo().getPagingTransmissionWindow();
    }

    public void setRegistration(Registration registration) {
        this.registration = registration;
        this.clientSupportContentFormats = clientSupportContentFormat(registration);
        this.defaultContentFormat = calculateDefaultContentFormat(registration);
    }

    public void lock() {
        lock.lock();
    }

    public void unlock() {
        lock.unlock();
    }

    public void onDeviceUpdate(Device device, Optional<DeviceProfile> deviceProfileOpt) {
        SessionInfoProto.Builder builder = SessionInfoProto.newBuilder().mergeFrom(session);
        this.deviceId = device.getUuidId();
        builder.setDeviceIdMSB(deviceId.getMostSignificantBits());
        builder.setDeviceIdLSB(deviceId.getLeastSignificantBits());
        builder.setDeviceName(device.getName());
        deviceProfileOpt.ifPresent(deviceProfile -> updateSession(deviceProfile, builder));
        this.session = builder.build();
        Lwm2mDeviceTransportConfiguration transportConfiguration = (Lwm2mDeviceTransportConfiguration) device.getDeviceData().getTransportConfiguration();
        this.powerMode = transportConfiguration.getPowerMode();
        this.edrxCycle = transportConfiguration.getEdrxCycle();
        this.psmActivityTimer = transportConfiguration.getPsmActivityTimer();
        this.pagingTransmissionWindow = transportConfiguration.getPagingTransmissionWindow();
    }

    public void onDeviceProfileUpdate(DeviceProfile deviceProfile) {
        SessionInfoProto.Builder builder = SessionInfoProto.newBuilder().mergeFrom(session);
        updateSession(deviceProfile, builder);
        this.session = builder.build();
    }

    private void updateSession(DeviceProfile deviceProfile, SessionInfoProto.Builder builder) {
        this.profileId = deviceProfile.getUuidId();
        builder.setDeviceProfileIdMSB(profileId.getMostSignificantBits());
        builder.setDeviceProfileIdLSB(profileId.getLeastSignificantBits());
        builder.setDeviceType(deviceProfile.getName());
    }

    public void refreshSessionId(String nodeId) {
        UUID newId = UUID.randomUUID();
        SessionInfoProto.Builder builder = SessionInfoProto.newBuilder().mergeFrom(session);
        builder.setNodeId(nodeId);
        builder.setSessionIdMSB(newId.getMostSignificantBits());
        builder.setSessionIdLSB(newId.getLeastSignificantBits());
        this.session = builder.build();
    }

    private SessionInfoProto createSession(String nodeId, UUID sessionId, ValidateDeviceCredentialsResponse msg) {
        return SessionInfoProto.newBuilder()
                .setNodeId(nodeId)
                .setSessionIdMSB(sessionId.getMostSignificantBits())
                .setSessionIdLSB(sessionId.getLeastSignificantBits())
                .setDeviceIdMSB(msg.getDeviceInfo().getDeviceId().getId().getMostSignificantBits())
                .setDeviceIdLSB(msg.getDeviceInfo().getDeviceId().getId().getLeastSignificantBits())
                .setTenantIdMSB(msg.getDeviceInfo().getTenantId().getId().getMostSignificantBits())
                .setTenantIdLSB(msg.getDeviceInfo().getTenantId().getId().getLeastSignificantBits())
                .setCustomerIdMSB(msg.getDeviceInfo().getCustomerId().getId().getMostSignificantBits())
                .setCustomerIdLSB(msg.getDeviceInfo().getCustomerId().getId().getLeastSignificantBits())
                .setDeviceName(msg.getDeviceInfo().getDeviceName())
                .setDeviceType(msg.getDeviceInfo().getDeviceType())
                .setDeviceProfileIdMSB(msg.getDeviceInfo().getDeviceProfileId().getId().getMostSignificantBits())
                .setDeviceProfileIdLSB(msg.getDeviceInfo().getDeviceProfileId().getId().getLeastSignificantBits())
                .build();
    }

    public boolean saveResourceValue(String pathRezIdVer, LwM2mResource resource, LwM2mModelProvider modelProvider, Mode mode) {
        if (this.resources.get(pathRezIdVer) != null && this.resources.get(pathRezIdVer).getResourceModel() != null &&
                resourceEqualsModel(resource, this.resources.get(pathRezIdVer).getResourceModel())) {
            this.resources.get(pathRezIdVer).updateLwM2mResource(resource, mode);
            return true;
        } else {
            LwM2mPath pathIds = new LwM2mPath(fromVersionedIdToObjectId(pathRezIdVer));
            ResourceModel resourceModel = modelProvider.getObjectModel(registration).getResourceModel(pathIds.getObjectId(), pathIds.getResourceId());
            if (resourceModel != null && resourceEqualsModel(resource, resourceModel)) {
                this.resources.put(pathRezIdVer, new ResourceValue(resource, resourceModel));
                return true;
            } else {
                return false;
            }
        }
    }

    private boolean resourceEqualsModel(LwM2mResource resource, ResourceModel resourceModel) {
        return ((!resourceModel.multiple && resource instanceof LwM2mSingleResource) ||
                (resourceModel.multiple && resource instanceof LwM2mMultipleResource));
    }

    public Object getResourceValue(String pathRezIdVer, String pathRezId) {
        String pathRez = pathRezIdVer == null ? convertObjectIdToVersionedId(pathRezId, this.registration) : pathRezIdVer;
        if (this.resources.get(pathRez) != null) {
            return this.resources.get(pathRez).getLwM2mResource().getValue();
        }
        return null;
    }

    public Object getResourceNameByRezId(String pathRezIdVer, String pathRezId) {
        String pathRez = pathRezIdVer == null ? convertObjectIdToVersionedId(pathRezId, this.registration) : pathRezIdVer;
        if (this.resources.get(pathRez) != null) {
            return this.resources.get(pathRez).getResourceModel().name;
        }
        return null;
    }

    public String getRezIdByResourceNameAndObjectInstanceId(String resourceName, String pathObjectInstanceIdVer, LwM2mModelProvider modelProvider) {
        LwM2mPath pathIds = new LwM2mPath(fromVersionedIdToObjectId(pathObjectInstanceIdVer));
        if (pathIds.isObjectInstance()) {
            Set<Integer> rezIds = modelProvider.getObjectModel(registration)
                    .getObjectModel(pathIds.getObjectId()).resources.entrySet()
                    .stream()
                    .filter(map -> resourceName.equals(map.getValue().name))
                    .map(map -> map.getKey())
                    .collect(Collectors.toSet());
            return rezIds.size() > 0 ? String.valueOf(rezIds.stream().findFirst().get()) : null;
        }
        return null;
    }

    public ResourceModel getResourceModel(String pathIdVer, LwM2mModelProvider modelProvider) {
        LwM2mPath pathIds = new LwM2mPath(fromVersionedIdToObjectId(pathIdVer));
        String verSupportedObject = registration.getSupportedObject().get(pathIds.getObjectId());
        String verRez = getVerFromPathIdVerOrId(pathIdVer);
        return verRez != null && verRez.equals(verSupportedObject) ? modelProvider.getObjectModel(registration)
                .getResourceModel(pathIds.getObjectId(), pathIds.getResourceId()) : null;
    }

    public boolean isResourceMultiInstances(String pathIdVer, LwM2mModelProvider modelProvider) {
        var resourceModel = getResourceModel(pathIdVer, modelProvider);
        if (resourceModel != null && resourceModel.multiple != null) {
            return resourceModel.multiple;
        } else {
            return false;
        }
    }

    public ObjectModel getObjectModel(String pathIdVer, LwM2mModelProvider modelProvider) {
        LwM2mPath pathIds = new LwM2mPath(fromVersionedIdToObjectId(pathIdVer));
        String verSupportedObject = registration.getSupportedObject().get(pathIds.getObjectId());
        String verRez = getVerFromPathIdVerOrId(pathIdVer);
        return verRez != null && verRez.equals(verSupportedObject) ? modelProvider.getObjectModel(registration)
                .getObjectModel(pathIds.getObjectId()) : null;
    }

<<<<<<< HEAD

=======
>>>>>>> 49394fab
    public Collection<LwM2mResource> getNewResourceForInstance(String pathRezIdVer, Object params, LwM2mModelProvider modelProvider,
                                                               LwM2mValueConverter converter) {
        LwM2mPath pathIds = new LwM2mPath(fromVersionedIdToObjectId(pathRezIdVer));
        Collection<LwM2mResource> resources = ConcurrentHashMap.newKeySet();
        Map<Integer, ResourceModel> resourceModels = modelProvider.getObjectModel(registration)
                .getObjectModel(pathIds.getObjectId()).resources;
        resourceModels.forEach((resId, resourceModel) -> {
            if (resId.equals(pathIds.getResourceId())) {
                resources.add(LwM2mSingleResource.newResource(resId, converter.convertValue(params,
                        equalsResourceTypeGetSimpleName(params), resourceModel.type, pathIds), resourceModel.type));

            }
        });
        return resources;
    }

    /**
     * The instance must have all the resources that have the property
     * <Mandatory>Mandatory</Mandatory>
     */
    public Collection<LwM2mResource> getNewResourcesForInstance(String pathRezIdVer, Object params, LwM2mModelProvider modelProvider,
                                                                LwM2mValueConverter converter) {
        LwM2mPath pathIds = new LwM2mPath(fromVersionedIdToObjectId(pathRezIdVer));
        Collection<LwM2mResource> resources = ConcurrentHashMap.newKeySet();
        Map<Integer, ResourceModel> resourceModels = modelProvider.getObjectModel(registration)
                .getObjectModel(pathIds.getObjectId()).resources;
        if (params != null && params instanceof Map && ((Map<?, ?>) params).size() > 0) {
            Map paramsMap = (Map) params;
            resourceModels.forEach((resourceId, resourceModel) -> {
                if (paramsMap.containsKey(String.valueOf(resourceId))) {
                    Object value = paramsMap.get((String.valueOf(resourceId)));
                    LwM2mResource resource;
                    if (resourceModel.multiple) {
                        try {
                            Map values = convertMultiResourceValuesFromRpcBody(value, resourceModel.type, pathRezIdVer);
                            resource = LwM2mMultipleResource.newResource(resourceId, (Map<Integer, ?>) values, resourceModel.type);
                        } catch (Exception e) {
                            throw new IllegalArgumentException("Resource id=" + resourceId + ", class = " +
                                    value.getClass().getSimpleName() + ", value = " + value + " is bad. Value of Multi-Instance Resource must be in Json format!");
                        }
                    } else {
                        Object valueRez = value instanceof Integer ? ((Integer) value).longValue() : value;
                        resource = LwM2mSingleResource.newResource(resourceId,
                                converter.convertValue(valueRez, equalsResourceTypeGetSimpleName(value), resourceModel.type, pathIds), resourceModel.type);
                    }
                    if (resource != null) {
                        resources.add(resource);
                    } else if (resourceModel.operations.isWritable() && resourceModel.mandatory) {
                        throw new IllegalArgumentException("Resource id=" + resourceId + " is mandatory. The value of this resource must not be null.");
                    }
                } else if (resourceModel.operations.isWritable() && resourceModel.mandatory) {
                    throw new IllegalArgumentException("Resource id=" + resourceId + " is mandatory. The value of this resource must not be null.");
                }
            });
        } else if (params == null) {
            throw new IllegalArgumentException("The value of this resource must not be null.");
        } else {
            throw new IllegalArgumentException("The value of this resource must be in Map format and size > 0");
        }
        return resources;
    }

    public String isValidObjectVersion(String path) {
        LwM2mPath pathIds = new LwM2mPath(fromVersionedIdToObjectId(path));
        String verSupportedObject = registration.getSupportedObject().get(pathIds.getObjectId());
        if (verSupportedObject == null) {
            return String.format("Specified object id %s absent in the list supported objects of the client or is security object!", pathIds.getObjectId());
        } else {
            String verRez = getVerFromPathIdVerOrId(path);
            if (verRez == null || !verRez.equals(verSupportedObject)) {
                return String.format("Specified resource id %s is not valid version! Must be version: %s", path, verSupportedObject);
            }
        }
        return "";
    }

    /**
     * @param pathIdVer     == "3_1.0"
     * @param modelProvider -
     */
    public void deleteResources(String pathIdVer, LwM2mModelProvider modelProvider) {
        Set<String> key = getKeysEqualsIdVer(pathIdVer);
        key.forEach(pathRez -> {
            LwM2mPath pathIds = new LwM2mPath(fromVersionedIdToObjectId(pathRez));
            ResourceModel resourceModel = modelProvider.getObjectModel(registration).getResourceModel(pathIds.getObjectId(), pathIds.getResourceId());
            if (resourceModel != null) {
                this.resources.get(pathRez).setResourceModel(resourceModel);
            } else {
                this.resources.remove(pathRez);
            }
        });
    }

    /**
     * @param idVer         -
     * @param modelProvider -
     */
    public void updateResourceModel(String idVer, LwM2mModelProvider modelProvider) {
        Set<String> key = getKeysEqualsIdVer(idVer);
        key.forEach(k -> this.saveResourceModel(k, modelProvider));
    }

    private void saveResourceModel(String pathRez, LwM2mModelProvider modelProvider) {
        LwM2mPath pathIds = new LwM2mPath(fromVersionedIdToObjectId(pathRez));
        ResourceModel resourceModel = modelProvider.getObjectModel(registration).getResourceModel(pathIds.getObjectId(), pathIds.getResourceId());
        this.resources.get(pathRez).setResourceModel(resourceModel);
    }

    private Set<String> getKeysEqualsIdVer(String idVer) {
        return this.resources.keySet()
                .stream()
                .filter(e -> idVer.equals(e.split(LWM2M_SEPARATOR_PATH)[1]))
                .collect(Collectors.toSet());
    }

    private ContentFormat calculateDefaultContentFormat(Registration registration) {
        if (registration == null) {
            return ContentFormat.DEFAULT;
        } else{
            return LwM2mVersion.fromVersion(registration.getLwM2mVersion()).getContentFormat();
        }
    }

    static private Set<ContentFormat> clientSupportContentFormat(Registration registration) {
        Set<ContentFormat> contentFormats = new HashSet<>();
        contentFormats.add(ContentFormat.DEFAULT);
        String code = Arrays.stream(registration.getObjectLinks()).filter(link -> link.getUrl().equals("/")).findFirst().get().getAttributes().get("ct");
        if (code != null) {
            Set<ContentFormat> codes = Stream.of(code.replaceAll("\"", "").split(" ", -1))
                    .map(String::trim)
                    .map(Integer::parseInt)
                    .map(ContentFormat::fromCode)
                    .collect(Collectors.toSet());
            contentFormats.addAll(codes);
        }
        return contentFormats;
    }

    private void readObject(ObjectInputStream in) throws IOException, ClassNotFoundException {
        in.defaultReadObject();
        this.lock = new ReentrantLock();
    }

    public long updateLastUplinkTime() {
        this.lastUplinkTime = System.currentTimeMillis();
        this.firstEdrxDownlink = true;
        return lastUplinkTime;
    }

    public boolean checkFirstDownlink() {
        boolean result = firstEdrxDownlink;
        firstEdrxDownlink = false;
        return result;
    }

}
<|MERGE_RESOLUTION|>--- conflicted
+++ resolved
@@ -21,15 +21,13 @@
 import lombok.extern.slf4j.Slf4j;
 import org.eclipse.leshan.core.model.ObjectModel;
 import org.eclipse.leshan.core.model.ResourceModel;
+import org.eclipse.leshan.core.node.LwM2mMultipleResource;
 import org.eclipse.leshan.core.node.LwM2mPath;
 import org.eclipse.leshan.core.node.LwM2mResource;
 import org.eclipse.leshan.core.node.LwM2mSingleResource;
 import org.eclipse.leshan.core.node.codec.LwM2mValueConverter;
 import org.eclipse.leshan.core.request.ContentFormat;
-<<<<<<< HEAD
 import org.eclipse.leshan.core.request.WriteRequest.Mode;
-=======
->>>>>>> 49394fab
 import org.eclipse.leshan.server.model.LwM2mModelProvider;
 import org.eclipse.leshan.server.registration.Registration;
 import org.thingsboard.server.common.data.Device;
@@ -47,10 +45,7 @@
 import java.io.Serializable;
 import java.util.Arrays;
 import java.util.Collection;
-<<<<<<< HEAD
 import java.util.HashSet;
-=======
->>>>>>> 49394fab
 import java.util.Map;
 import java.util.Optional;
 import java.util.Set;
@@ -302,10 +297,7 @@
                 .getObjectModel(pathIds.getObjectId()) : null;
     }
 
-<<<<<<< HEAD
-
-=======
->>>>>>> 49394fab
+
     public Collection<LwM2mResource> getNewResourceForInstance(String pathRezIdVer, Object params, LwM2mModelProvider modelProvider,
                                                                LwM2mValueConverter converter) {
         LwM2mPath pathIds = new LwM2mPath(fromVersionedIdToObjectId(pathRezIdVer));
