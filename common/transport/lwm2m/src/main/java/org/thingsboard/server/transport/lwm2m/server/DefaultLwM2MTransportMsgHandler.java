/**
 * Copyright © 2016-2021 The Thingsboard Authors
 *
 * Licensed under the Apache License, Version 2.0 (the "License");
 * you may not use this file except in compliance with the License.
 * You may obtain a copy of the License at
 *
 *     http://www.apache.org/licenses/LICENSE-2.0
 *
 * Unless required by applicable law or agreed to in writing, software
 * distributed under the License is distributed on an "AS IS" BASIS,
 * WITHOUT WARRANTIES OR CONDITIONS OF ANY KIND, either express or implied.
 * See the License for the specific language governing permissions and
 * limitations under the License.
 */
package org.thingsboard.server.transport.lwm2m.server;

import com.fasterxml.jackson.core.type.TypeReference;
import com.google.gson.Gson;
import com.google.gson.GsonBuilder;
import com.google.gson.JsonArray;
import com.google.gson.JsonElement;
import com.google.gson.JsonObject;
import com.google.gson.reflect.TypeToken;
import lombok.extern.slf4j.Slf4j;
import org.eclipse.leshan.core.model.ObjectModel;
import org.eclipse.leshan.core.model.ResourceModel;
import org.eclipse.leshan.core.node.LwM2mObject;
import org.eclipse.leshan.core.node.LwM2mObjectInstance;
import org.eclipse.leshan.core.node.LwM2mPath;
import org.eclipse.leshan.core.node.LwM2mResource;
import org.eclipse.leshan.core.observation.Observation;
import org.eclipse.leshan.core.request.ContentFormat;
import org.eclipse.leshan.core.request.WriteRequest;
import org.eclipse.leshan.core.response.ReadResponse;
import org.eclipse.leshan.server.registration.Registration;
import org.springframework.context.annotation.Lazy;
import org.springframework.stereotype.Service;
import org.thingsboard.common.util.JacksonUtil;
import org.thingsboard.common.util.ThingsBoardExecutors;
import org.thingsboard.server.cache.firmware.FirmwareDataCache;
import org.thingsboard.server.common.data.Device;
import org.thingsboard.server.common.data.DeviceProfile;
import org.thingsboard.server.common.data.firmware.FirmwareKey;
import org.thingsboard.server.common.data.firmware.FirmwareType;
import org.thingsboard.server.common.data.firmware.FirmwareUtil;
import org.thingsboard.server.common.data.id.FirmwareId;
import org.thingsboard.server.common.transport.TransportService;
import org.thingsboard.server.common.transport.TransportServiceCallback;
import org.thingsboard.server.common.transport.adaptor.AdaptorException;
import org.thingsboard.server.common.transport.service.DefaultTransportService;
import org.thingsboard.server.gen.transport.TransportProtos;
import org.thingsboard.server.gen.transport.TransportProtos.AttributeUpdateNotificationMsg;
import org.thingsboard.server.gen.transport.TransportProtos.SessionEvent;
import org.thingsboard.server.gen.transport.TransportProtos.SessionInfoProto;
import org.thingsboard.server.queue.util.TbLwM2mTransportComponent;
import org.thingsboard.server.transport.lwm2m.config.LwM2MTransportServerConfig;
import org.thingsboard.server.transport.lwm2m.server.LwM2mTransportUtil.LwM2mTypeOper;
import org.thingsboard.server.transport.lwm2m.server.adaptors.LwM2MJsonAdaptor;
import org.thingsboard.server.transport.lwm2m.server.client.LwM2mClient;
import org.thingsboard.server.transport.lwm2m.server.client.LwM2mClientContext;
import org.thingsboard.server.transport.lwm2m.server.client.LwM2mClientProfile;
import org.thingsboard.server.transport.lwm2m.server.client.Lwm2mClientRpcRequest;
import org.thingsboard.server.transport.lwm2m.server.client.ResultsAddKeyValueProto;
import org.thingsboard.server.transport.lwm2m.server.client.ResultsAnalyzerParameters;
import org.thingsboard.server.transport.lwm2m.server.store.TbLwM2MDtlsSessionStore;
import org.thingsboard.server.transport.lwm2m.utils.LwM2mValueConverterImpl;

import javax.annotation.PostConstruct;
import java.util.ArrayList;
import java.util.Collection;
import java.util.Collections;
import java.util.HashSet;
import java.util.List;
import java.util.Map;
import java.util.Optional;
import java.util.Random;
import java.util.Set;
import java.util.UUID;
import java.util.concurrent.ConcurrentHashMap;
import java.util.concurrent.ConcurrentMap;
import java.util.concurrent.ExecutorService;
import java.util.concurrent.TimeUnit;
import java.util.stream.Collectors;

import static org.eclipse.californium.core.coap.CoAP.ResponseCode.BAD_REQUEST;
import static org.eclipse.leshan.core.attributes.Attribute.OBJECT_VERSION;
import static org.thingsboard.server.common.data.firmware.FirmwareUpdateStatus.DOWNLOADED;
import static org.thingsboard.server.common.data.firmware.FirmwareUpdateStatus.UPDATING;
import static org.thingsboard.server.common.data.lwm2m.LwM2mConstants.LWM2M_SEPARATOR_PATH;
import static org.thingsboard.server.transport.lwm2m.server.LwM2mTransportServerHelper.getValueFromKvProto;
import static org.thingsboard.server.transport.lwm2m.server.LwM2mTransportUtil.CLIENT_NOT_AUTHORIZED;
import static org.thingsboard.server.transport.lwm2m.server.LwM2mTransportUtil.DEVICE_ATTRIBUTES_REQUEST;
import static org.thingsboard.server.transport.lwm2m.server.LwM2mTransportUtil.FW_ID;
import static org.thingsboard.server.transport.lwm2m.server.LwM2mTransportUtil.FW_RESULT_ID;
import static org.thingsboard.server.transport.lwm2m.server.LwM2mTransportUtil.LOG_LW2M_ERROR;
import static org.thingsboard.server.transport.lwm2m.server.LwM2mTransportUtil.LOG_LW2M_INFO;
import static org.thingsboard.server.transport.lwm2m.server.LwM2mTransportUtil.LOG_LW2M_TELEMETRY;
import static org.thingsboard.server.transport.lwm2m.server.LwM2mTransportUtil.LOG_LW2M_VALUE;
import static org.thingsboard.server.transport.lwm2m.server.LwM2mTransportUtil.LWM2M_STRATEGY_2;
import static org.thingsboard.server.transport.lwm2m.server.LwM2mTransportUtil.LwM2mTypeOper.DISCOVER;
import static org.thingsboard.server.transport.lwm2m.server.LwM2mTransportUtil.LwM2mTypeOper.DISCOVER_All;
import static org.thingsboard.server.transport.lwm2m.server.LwM2mTransportUtil.LwM2mTypeOper.EXECUTE;
import static org.thingsboard.server.transport.lwm2m.server.LwM2mTransportUtil.LwM2mTypeOper.OBSERVE;
import static org.thingsboard.server.transport.lwm2m.server.LwM2mTransportUtil.LwM2mTypeOper.OBSERVE_CANCEL;
import static org.thingsboard.server.transport.lwm2m.server.LwM2mTransportUtil.LwM2mTypeOper.OBSERVE_READ_ALL;
import static org.thingsboard.server.transport.lwm2m.server.LwM2mTransportUtil.LwM2mTypeOper.READ;
import static org.thingsboard.server.transport.lwm2m.server.LwM2mTransportUtil.LwM2mTypeOper.WRITE_ATTRIBUTES;
import static org.thingsboard.server.transport.lwm2m.server.LwM2mTransportUtil.LwM2mTypeOper.WRITE_REPLACE;
import static org.thingsboard.server.transport.lwm2m.server.LwM2mTransportUtil.LwM2mTypeOper.WRITE_UPDATE;
import static org.thingsboard.server.transport.lwm2m.server.LwM2mTransportUtil.SW_ID;
import static org.thingsboard.server.transport.lwm2m.server.LwM2mTransportUtil.SW_RESULT_ID;
import static org.thingsboard.server.transport.lwm2m.server.LwM2mTransportUtil.convertJsonArrayToSet;
import static org.thingsboard.server.transport.lwm2m.server.LwM2mTransportUtil.convertPathFromIdVerToObjectId;
import static org.thingsboard.server.transport.lwm2m.server.LwM2mTransportUtil.convertPathFromObjectIdToIdVer;
import static org.thingsboard.server.transport.lwm2m.server.LwM2mTransportUtil.getAckCallback;
import static org.thingsboard.server.transport.lwm2m.server.LwM2mTransportUtil.validateObjectVerFromKey;


@Slf4j
@Service
@TbLwM2mTransportComponent
public class DefaultLwM2MTransportMsgHandler implements LwM2mTransportMsgHandler {

    private ExecutorService registrationExecutor;
    private ExecutorService updateRegistrationExecutor;
    private ExecutorService unRegistrationExecutor;
    private LwM2mValueConverterImpl converter;

    private final TransportService transportService;
    private final LwM2mTransportContext context;
    public final LwM2MTransportServerConfig config;
    public final FirmwareDataCache firmwareDataCache;
    public final LwM2mTransportServerHelper helper;
    private final LwM2MJsonAdaptor adaptor;
    private final LwM2mClientContext clientContext;
<<<<<<< HEAD
    private final LwM2mTransportRequest lwM2mTransportRequest;
    private final TbLwM2MDtlsSessionStore sessionStore;
=======
    public final LwM2mTransportRequest lwM2mTransportRequest;
>>>>>>> e9f5fd27

    public DefaultLwM2MTransportMsgHandler(TransportService transportService, LwM2MTransportServerConfig config, LwM2mTransportServerHelper helper,
                                           LwM2mClientContext clientContext,
                                           @Lazy LwM2mTransportRequest lwM2mTransportRequest,
                                           FirmwareDataCache firmwareDataCache,
                                           LwM2mTransportContext context, LwM2MJsonAdaptor adaptor, TbLwM2MDtlsSessionStore sessionStore) {
        this.transportService = transportService;
        this.config = config;
        this.helper = helper;
        this.clientContext = clientContext;
        this.lwM2mTransportRequest = lwM2mTransportRequest;
        this.firmwareDataCache = firmwareDataCache;
        this.context = context;
        this.adaptor = adaptor;
        this.sessionStore = sessionStore;
    }

    @PostConstruct
    public void init() {
        this.context.getScheduler().scheduleAtFixedRate(this::reportActivity, new Random().nextInt((int) config.getSessionReportTimeout()), config.getSessionReportTimeout(), TimeUnit.MILLISECONDS);
        this.registrationExecutor = ThingsBoardExecutors.newWorkStealingPool(this.config.getRegisteredPoolSize(), "LwM2M registration");
        this.updateRegistrationExecutor = ThingsBoardExecutors.newWorkStealingPool(this.config.getUpdateRegisteredPoolSize(), "LwM2M update registration");
        this.unRegistrationExecutor = ThingsBoardExecutors.newWorkStealingPool(this.config.getUnRegisteredPoolSize(), "LwM2M unRegistration");
        this.converter = LwM2mValueConverterImpl.getInstance();
    }

    /**
     * Start registration device
     * Create session: Map<String <registrationId >, LwM2MClient>
     * 1. replaceNewRegistration -> (solving the problem of incorrect termination of the previous session with this endpoint)
     * 1.1 When we initialize the registration, we register the session by endpoint.
     * 1.2 If the server has incomplete requests (canceling the registration of the previous session),
     * delete the previous session only by the previous registration.getId
     * 1.2 Add Model (Entity) for client (from registration & observe) by registration.getId
     * 1.2 Remove from sessions Model by enpPoint
     * Next ->  Create new LwM2MClient for current session -> setModelClient...
     *
     * @param registration         - Registration LwM2M Client
     * @param previousObservations - may be null
     */
    public void onRegistered(Registration registration, Collection<Observation> previousObservations) {
        registrationExecutor.submit(() -> {
            try {
                log.warn("[{}] [{{}] Client: create after Registration", registration.getEndpoint(), registration.getId());
                LwM2mClient lwM2MClient = this.clientContext.registerOrUpdate(registration);
                if (lwM2MClient != null) {
                    SessionInfoProto sessionInfo = this.getSessionInfoOrCloseSession(lwM2MClient);
                    if (sessionInfo != null) {
                        transportService.registerAsyncSession(sessionInfo, new LwM2mSessionMsgListener(this, sessionInfo));
                        transportService.process(sessionInfo, DefaultTransportService.getSessionEventMsg(SessionEvent.OPEN), null);
                        transportService.process(sessionInfo, TransportProtos.SubscribeToAttributeUpdatesMsg.newBuilder().build(), null);
                        transportService.process(sessionInfo, TransportProtos.SubscribeToRPCMsg.newBuilder().build(), null);
                        this.getInfoFirmwareUpdate(lwM2MClient);
                        this.getInfoSoftwareUpdate(lwM2MClient);
                        this.initLwM2mFromClientValue(registration, lwM2MClient);
                        this.sendLogsToThingsboard(LOG_LW2M_INFO + ": Client create after Registration", registration.getId());
                    } else {
                        log.error("Client: [{}] onRegistered [{}] name  [{}] sessionInfo ", registration.getId(), registration.getEndpoint(), null);
                    }
                } else {
                    log.error("Client: [{}] onRegistered [{}] name  [{}] lwM2MClient ", registration.getId(), registration.getEndpoint(), null);
                }
            } catch (Throwable t) {
                log.error("[{}] endpoint [{}] error Unable registration.", registration.getEndpoint(), t);
            }
        });
    }

    /**
     * if sessionInfo removed from sessions, then new registerAsyncSession
     *
     * @param registration - Registration LwM2M Client
     */
    public void updatedReg(Registration registration) {
        updateRegistrationExecutor.submit(() -> {
            try {
                LwM2mClient client = clientContext.getOrRegister(registration);
                if (client != null && client.getSession() != null) {
                    SessionInfoProto sessionInfo = client.getSession();
                    this.reportActivityAndRegister(sessionInfo);
                    if (registration.getBindingMode().useQueueMode()) {
                        LwM2mQueuedRequest request;
                        while ((request = client.getQueuedRequests().poll()) != null) {
                            request.send();
                        }
                    }
                    this.sendLogsToThingsboard(LOG_LW2M_INFO + ": Client update Registration", registration.getId());
                } else {
                    log.error("Client: [{}] updatedReg [{}] name  [{}] sessionInfo ", registration.getId(), registration.getEndpoint(), null);
                    this.sendLogsToThingsboard(LOG_LW2M_ERROR + ": Client update Registration", registration.getId());
                }
            } catch (Throwable t) {
                log.error("[{}] endpoint [{}] error Unable update registration.", registration.getEndpoint(), t);
                this.sendLogsToThingsboard(LOG_LW2M_ERROR + String.format(": Client update Registration, %s", t.getMessage()), registration.getId());
            }
        });
    }

    /**
     * @param registration - Registration LwM2M Client
     * @param observations - All paths observations before unReg
     *                     !!! Warn: if have not finishing unReg, then this operation will be finished on next Client`s connect
     */
    public void unReg(Registration registration, Collection<Observation> observations) {
        unRegistrationExecutor.submit(() -> {
            try {
                this.setCancelObservationsAll(registration);
                this.sendLogsToThingsboard(LOG_LW2M_INFO + ": Client unRegistration", registration.getId());
                this.closeClientSession(registration);                ;
            } catch (Throwable t) {
                log.error("[{}] endpoint [{}] error Unable un registration.", registration.getEndpoint(), t);
                this.sendLogsToThingsboard(LOG_LW2M_ERROR + String.format(": Client Unable un Registration, %s", t.getMessage()), registration.getId());
            }
        });
    }

    private void closeClientSession(Registration registration) {
        SessionInfoProto sessionInfo = this.getSessionInfoOrCloseSession(registration);
        if (sessionInfo != null) {
            transportService.deregisterSession(sessionInfo);
            sessionStore.remove(registration.getEndpoint());
            this.doCloseSession(sessionInfo);
            clientContext.removeClientByRegistrationId(registration.getId());
            log.info("Client close session: [{}] unReg [{}] name  [{}] profile ", registration.getId(), registration.getEndpoint(), sessionInfo.getDeviceType());
        } else {
            log.error("Client close session: [{}] unReg [{}] name  [{}] sessionInfo ", registration.getId(), registration.getEndpoint(), null);
        }
    }

    @Override
    public void onSleepingDev(Registration registration) {
        log.info("[{}] [{}] Received endpoint Sleeping version event", registration.getId(), registration.getEndpoint());
        this.sendLogsToThingsboard(LOG_LW2M_INFO + ": Client is sleeping!", registration.getId());

        //TODO: associate endpointId with device information.
    }

    /**
     * Cancel observation for All objects for this registration
     */
    @Override
    public void setCancelObservationsAll(Registration registration) {
        if (registration != null) {
            lwM2mTransportRequest.sendAllRequest(registration, null, OBSERVE_CANCEL,
                    null, null, this.config.getTimeout(), null);
//            Set<Observation> observations = context.getServer().getObservationService().getObservations(registration);
//            observations.forEach(observation -> lwM2mTransportRequest.sendAllRequest(registration,
//                    convertPathFromObjectIdToIdVer(observation.getPath().toString(), registration), OBSERVE_CANCEL,
//                    null, null, this.config.getTimeout(), null));
        }
    }

    /**
     * Sending observe value to thingsboard from ObservationListener.onResponse: object, instance, SingleResource or MultipleResource
     *
     * @param registration - Registration LwM2M Client
     * @param path         - observe
     * @param response     - observe
     */
    @Override
    public void onUpdateValueAfterReadResponse(Registration registration, String path, ReadResponse response, Lwm2mClientRpcRequest rpcRequest) {
        if (response.getContent() != null) {
            LwM2mClient lwM2MClient = clientContext.getOrRegister(registration);
            ObjectModel objectModelVersion = lwM2MClient.getObjectModel(path, this.config.getModelProvider());
            if (objectModelVersion != null) {
                if (response.getContent() instanceof LwM2mObject) {
                    LwM2mObject lwM2mObject = (LwM2mObject) response.getContent();
                    this.updateObjectResourceValue(registration, lwM2mObject, path);
                } else if (response.getContent() instanceof LwM2mObjectInstance) {
                    LwM2mObjectInstance lwM2mObjectInstance = (LwM2mObjectInstance) response.getContent();
                    this.updateObjectInstanceResourceValue(registration, lwM2mObjectInstance, path);
                } else if (response.getContent() instanceof LwM2mResource) {
                    LwM2mResource lwM2mResource = (LwM2mResource) response.getContent();
                    this.updateResourcesValue(registration, lwM2mResource, path);
                }
            }
            if (rpcRequest != null) {
                this.sendRpcRequestAfterReadResponse(registration, lwM2MClient, path, response, rpcRequest);
            }
        }
    }

    private void sendRpcRequestAfterReadResponse(Registration registration, LwM2mClient lwM2MClient, String pathIdVer, ReadResponse response,
                                                 Lwm2mClientRpcRequest rpcRequest) {
        Object value = null;
        if (response.getContent() instanceof LwM2mObject) {
            value = lwM2MClient.objectToString((LwM2mObject) response.getContent(), this.converter, pathIdVer);
        } else if (response.getContent() instanceof LwM2mObjectInstance) {
            value = lwM2MClient.instanceToString((LwM2mObjectInstance) response.getContent(), this.converter, pathIdVer);
        } else if (response.getContent() instanceof LwM2mResource) {
            value = lwM2MClient.resourceToString ((LwM2mResource) response.getContent(), this.converter, pathIdVer);
        }
        String msg = String.format("%s: type operation %s path - %s value - %s", LOG_LW2M_INFO,
                READ, pathIdVer, value);
        this.sendLogsToThingsboard(msg, registration.getId());
        rpcRequest.setValueMsg(String.format("%s", value));
        this.sentRpcRequest(rpcRequest, response.getCode().getName(), (String) value, LOG_LW2M_VALUE);
    }

    /**
     * Update - send request in change value resources in Client
     * 1. FirmwareUpdate:
     * - If msg.getSharedUpdatedList().forEach(tsKvProto -> {tsKvProto.getKv().getKey().indexOf(FIRMWARE_UPDATE_PREFIX, 0) == 0
     * 2. Shared Other AttributeUpdate
     * -- Path to resources from profile equal keyName or from ModelObject equal name
     * -- Only for resources:  isWritable && isPresent as attribute in profile -> LwM2MClientProfile (format: CamelCase)
     * 3. Delete - nothing
     *
     * @param msg -
     */
    @Override
    public void onAttributeUpdate(AttributeUpdateNotificationMsg msg, TransportProtos.SessionInfoProto sessionInfo) {
        LwM2mClient lwM2MClient = clientContext.getClient(new UUID(sessionInfo.getSessionIdMSB(), sessionInfo.getSessionIdLSB()));
        if (msg.getSharedUpdatedCount() > 0) {
            msg.getSharedUpdatedList().forEach(tsKvProto -> {
                String pathName = tsKvProto.getKv().getKey();
                String pathIdVer = this.getPresentPathIntoProfile(sessionInfo, pathName);
                Object valueNew = getValueFromKvProto(tsKvProto.getKv());
                if ((FirmwareUtil.getAttributeKey(FirmwareType.FIRMWARE, FirmwareKey.VERSION).equals(pathName)
                        && (!valueNew.equals(lwM2MClient.getFwUpdate().getCurrentVersion())))
                        || (FirmwareUtil.getAttributeKey(FirmwareType.FIRMWARE, FirmwareKey.TITLE).equals(pathName)
                        && (!valueNew.equals(lwM2MClient.getFwUpdate().getCurrentTitle())))) {
                    this.getInfoFirmwareUpdate(lwM2MClient);
                } else if ((FirmwareUtil.getAttributeKey(FirmwareType.SOFTWARE, FirmwareKey.VERSION).equals(pathName)
                        && (!valueNew.equals(lwM2MClient.getSwUpdate().getCurrentVersion())))
                        || (FirmwareUtil.getAttributeKey(FirmwareType.SOFTWARE, FirmwareKey.TITLE).equals(pathName)
                        && (!valueNew.equals(lwM2MClient.getSwUpdate().getCurrentTitle())))) {
                    this.getInfoSoftwareUpdate(lwM2MClient);
                }
                if (pathIdVer != null) {
                    ResourceModel resourceModel = lwM2MClient.getResourceModel(pathIdVer, this.config
                            .getModelProvider());
                    if (resourceModel != null && resourceModel.operations.isWritable()) {
                        this.updateResourcesValueToClient(lwM2MClient, this.getResourceValueFormatKv(lwM2MClient, pathIdVer), valueNew, pathIdVer);
                    } else {
                        log.error("Resource path - [{}] value - [{}] is not Writable and cannot be updated", pathIdVer, valueNew);
                        String logMsg = String.format("%s: attributeUpdate: Resource path - %s value - %s is not Writable and cannot be updated",
                                LOG_LW2M_ERROR, pathIdVer, valueNew);
                        this.sendLogsToThingsboard(logMsg, lwM2MClient.getRegistration().getId());
                    }
                } else {
                    log.error("Resource name name - [{}] value - [{}] is not present as attribute/telemetry in profile and cannot be updated", pathName, valueNew);
                    String logMsg = String.format("%s: attributeUpdate: attribute name - %s value - %s is not present as attribute in profile and cannot be updated",
                            LOG_LW2M_ERROR, pathName, valueNew);
                    this.sendLogsToThingsboard(logMsg, lwM2MClient.getRegistration().getId());
                }

            });
        } else if (msg.getSharedDeletedCount() > 0) {
            msg.getSharedUpdatedList().forEach(tsKvProto -> {
                String pathName = tsKvProto.getKv().getKey();
                Object valueNew = getValueFromKvProto(tsKvProto.getKv());
                if (FirmwareUtil.getAttributeKey(FirmwareType.FIRMWARE, FirmwareKey.VERSION).equals(pathName) && !valueNew.equals(lwM2MClient.getFwUpdate().getCurrentVersion())) {
                    lwM2MClient.getFwUpdate().setCurrentVersion((String) valueNew);
                }
            });
            log.info("[{}] delete [{}]  onAttributeUpdate", msg.getSharedDeletedList(), sessionInfo);
        }
    }

    /**
     * @param sessionInfo   -
     * @param deviceProfile -
     */
    @Override
    public void onDeviceProfileUpdate(SessionInfoProto sessionInfo, DeviceProfile deviceProfile) {
        Set<LwM2mClient> clients = clientContext.getLwM2mClients()
                .stream().filter(e -> e.getProfileId().equals(deviceProfile.getUuidId())).collect(Collectors.toSet());
        clients.forEach(client -> client.onDeviceProfileUpdate(deviceProfile));
        Set<String> registrationIds = clients.stream().map(LwM2mClient::getRegistration).map(Registration::getId).collect(Collectors.toSet());
        if (registrationIds.size() > 0) {
            this.onDeviceProfileUpdate(registrationIds, deviceProfile);
        }
    }

    @Override
    public void onDeviceUpdate(SessionInfoProto sessionInfo, Device device, Optional<DeviceProfile> deviceProfileOpt) {
        //TODO: check, maybe device has multiple sessions/registrations? Is this possible according to the standard.
        LwM2mClient client = clientContext.getClientByDeviceId(device.getUuidId());
        if (client != null) {
            this.onDeviceUpdate(client, device, deviceProfileOpt);
        }
    }

    @Override
    public void onResourceUpdate(Optional<TransportProtos.ResourceUpdateMsg> resourceUpdateMsgOpt) {
        String idVer = resourceUpdateMsgOpt.get().getResourceKey();
        clientContext.getLwM2mClients().forEach(e -> e.updateResourceModel(idVer, this.config.getModelProvider()));
    }

    @Override
    public void onResourceDelete(Optional<TransportProtos.ResourceDeleteMsg> resourceDeleteMsgOpt) {
        String pathIdVer = resourceDeleteMsgOpt.get().getResourceKey();
        clientContext.getLwM2mClients().forEach(e -> e.deleteResources(pathIdVer, this.config.getModelProvider()));
    }

    @Override
    public void onToDeviceRpcRequest(TransportProtos.ToDeviceRpcRequestMsg toDeviceRpcRequestMsg, SessionInfoProto sessionInfo) {
        log.warn("4) RPC-OK finish to [{}]", toDeviceRpcRequestMsg);
        Lwm2mClientRpcRequest lwm2mClientRpcRequest = null;
        try {
            Registration registration = clientContext.getClient(new UUID(sessionInfo.getSessionIdMSB(), sessionInfo.getSessionIdLSB())).getRegistration();
            lwm2mClientRpcRequest = this.getDeviceRpcRequest(toDeviceRpcRequestMsg, sessionInfo, registration);
            if (lwm2mClientRpcRequest.getErrorMsg() != null) {
                lwm2mClientRpcRequest.setResponseCode(BAD_REQUEST.name());
                this.onToDeviceRpcResponse(lwm2mClientRpcRequest.getDeviceRpcResponseResultMsg(), sessionInfo);
            } else {
                lwM2mTransportRequest.sendAllRequest(registration, lwm2mClientRpcRequest.getTargetIdVer(), lwm2mClientRpcRequest.getTypeOper(), lwm2mClientRpcRequest.getContentFormatName(),
                        lwm2mClientRpcRequest.getValue() == null ? lwm2mClientRpcRequest.getParams() : lwm2mClientRpcRequest.getValue(),
                        this.config.getTimeout(), lwm2mClientRpcRequest);
            }
        } catch (Exception e) {
            if (lwm2mClientRpcRequest == null) {
                lwm2mClientRpcRequest = new Lwm2mClientRpcRequest();
            }
            lwm2mClientRpcRequest.setResponseCode(BAD_REQUEST.name());
            if (lwm2mClientRpcRequest.getErrorMsg() == null) {
                lwm2mClientRpcRequest.setErrorMsg(e.getMessage());
            }
            this.onToDeviceRpcResponse(lwm2mClientRpcRequest.getDeviceRpcResponseResultMsg(), sessionInfo);
        }
    }

    private Lwm2mClientRpcRequest getDeviceRpcRequest(TransportProtos.ToDeviceRpcRequestMsg toDeviceRequest,
                                                      SessionInfoProto sessionInfo, Registration registration) throws IllegalArgumentException {
        Lwm2mClientRpcRequest lwm2mClientRpcRequest = new Lwm2mClientRpcRequest();
        try {
            lwm2mClientRpcRequest.setRequestId(toDeviceRequest.getRequestId());
            lwm2mClientRpcRequest.setSessionInfo(sessionInfo);
            lwm2mClientRpcRequest.setValidTypeOper(toDeviceRequest.getMethodName());
            JsonObject rpcRequest = LwM2mTransportUtil.validateJson(toDeviceRequest.getParams());
            if (rpcRequest != null) {
                if (rpcRequest.has(lwm2mClientRpcRequest.keyNameKey)) {
                    String targetIdVer = this.getPresentPathIntoProfile(sessionInfo,
                            rpcRequest.get(lwm2mClientRpcRequest.keyNameKey).getAsString());
                    if (targetIdVer != null) {
                        lwm2mClientRpcRequest.setTargetIdVer(targetIdVer);
                        lwm2mClientRpcRequest.setInfoMsg(String.format("Changed by: key - %s, pathIdVer - %s",
                                rpcRequest.get(lwm2mClientRpcRequest.keyNameKey).getAsString(), targetIdVer));
                    }
                }
                if (lwm2mClientRpcRequest.getTargetIdVer() == null) {
                    lwm2mClientRpcRequest.setValidTargetIdVerKey(rpcRequest, registration);
                }
                if (rpcRequest.has(lwm2mClientRpcRequest.contentFormatNameKey)) {
                    lwm2mClientRpcRequest.setValidContentFormatName(rpcRequest);
                }
                if (rpcRequest.has(lwm2mClientRpcRequest.timeoutInMsKey) && rpcRequest.get(lwm2mClientRpcRequest.timeoutInMsKey).getAsLong() > 0) {
                    lwm2mClientRpcRequest.setTimeoutInMs(rpcRequest.get(lwm2mClientRpcRequest.timeoutInMsKey).getAsLong());
                }
                if (rpcRequest.has(lwm2mClientRpcRequest.valueKey)) {
                    lwm2mClientRpcRequest.setValue(rpcRequest.get(lwm2mClientRpcRequest.valueKey).getAsString());
                }
                if (rpcRequest.has(lwm2mClientRpcRequest.paramsKey) && rpcRequest.get(lwm2mClientRpcRequest.paramsKey).isJsonObject()) {
                    ConcurrentHashMap<String, Object> params = new Gson().fromJson(rpcRequest.get(lwm2mClientRpcRequest.paramsKey)
                            .getAsJsonObject().toString(), new TypeToken<ConcurrentHashMap<String, Object>>() {
                    }.getType());
                    if (WRITE_UPDATE == lwm2mClientRpcRequest.getTypeOper()) {
                        ConcurrentHashMap<String, Object> paramsResourceId = convertParamsToResourceId(params, sessionInfo);
                        if (paramsResourceId.size() > 0) {
                            lwm2mClientRpcRequest.setParams(paramsResourceId);
                        }
                    } else {
                        lwm2mClientRpcRequest.setParams(params);
                    }
                } else if (rpcRequest.has(lwm2mClientRpcRequest.paramsKey) && rpcRequest.get(lwm2mClientRpcRequest.paramsKey).isJsonArray()) {
                    new Gson().fromJson(rpcRequest.get(lwm2mClientRpcRequest.paramsKey)
                            .getAsJsonObject().toString(), new TypeToken<ConcurrentHashMap<String, Object>>() {
                    }.getType());
                }
                lwm2mClientRpcRequest.setSessionInfo(sessionInfo);
                if (!(OBSERVE_READ_ALL == lwm2mClientRpcRequest.getTypeOper()
                        || DISCOVER_All == lwm2mClientRpcRequest.getTypeOper()
                        || OBSERVE_CANCEL == lwm2mClientRpcRequest.getTypeOper())
                        && lwm2mClientRpcRequest.getTargetIdVer() == null) {
                    lwm2mClientRpcRequest.setErrorMsg(lwm2mClientRpcRequest.targetIdVerKey + " and " +
                            lwm2mClientRpcRequest.keyNameKey + " is null or bad format");
                }
                /**
                 * EXECUTE && WRITE_REPLACE - only for Resource or ResourceInstance
                 */
                else if ((EXECUTE == lwm2mClientRpcRequest.getTypeOper()
                        || WRITE_REPLACE == lwm2mClientRpcRequest.getTypeOper())
                        && lwm2mClientRpcRequest.getTargetIdVer() != null
                        && !(new LwM2mPath(convertPathFromIdVerToObjectId(lwm2mClientRpcRequest.getTargetIdVer())).isResource()
                        || new LwM2mPath(convertPathFromIdVerToObjectId(lwm2mClientRpcRequest.getTargetIdVer())).isResourceInstance())) {
                    lwm2mClientRpcRequest.setErrorMsg("Invalid parameter " + lwm2mClientRpcRequest.targetIdVerKey
                            + ". Only Resource or ResourceInstance can be this operation");
                }
            } else {
                lwm2mClientRpcRequest.setErrorMsg("Params of request is bad Json format.");
            }
        } catch (Exception e) {
            throw new IllegalArgumentException(lwm2mClientRpcRequest.getErrorMsg());
        }
        return lwm2mClientRpcRequest;
    }

    private ConcurrentHashMap<String, Object> convertParamsToResourceId(ConcurrentHashMap<String, Object> params,
                                                                        SessionInfoProto sessionInfo) {
        ConcurrentHashMap<String, Object> paramsIdVer = new ConcurrentHashMap<>();
        params.forEach((k, v) -> {
            String targetIdVer = this.getPresentPathIntoProfile(sessionInfo, k);
            if (targetIdVer != null) {
                LwM2mPath targetId = new LwM2mPath(convertPathFromIdVerToObjectId(targetIdVer));
                if (targetId.isResource()) {
                    paramsIdVer.put(String.valueOf(targetId.getResourceId()), v);
                }
            }
        });
        return paramsIdVer;
    }

    public void sentRpcRequest(Lwm2mClientRpcRequest rpcRequest, String requestCode, String msg, String typeMsg) {
        rpcRequest.setResponseCode(requestCode);
        if (LOG_LW2M_ERROR.equals(typeMsg)) {
            rpcRequest.setInfoMsg(null);
            rpcRequest.setValueMsg(null);
            if (rpcRequest.getErrorMsg() == null) {
                msg = msg.isEmpty() ? null : msg;
                rpcRequest.setErrorMsg(msg);
            }
        } else if (LOG_LW2M_INFO.equals(typeMsg)) {
            if (rpcRequest.getInfoMsg() == null) {
                rpcRequest.setInfoMsg(msg);
            }
        } else if (LOG_LW2M_VALUE.equals(typeMsg)) {
            if (rpcRequest.getValueMsg() == null) {
                rpcRequest.setValueMsg(msg);
            }
        }
        this.onToDeviceRpcResponse(rpcRequest.getDeviceRpcResponseResultMsg(), rpcRequest.getSessionInfo());
    }

    @Override
    public void onToDeviceRpcResponse(TransportProtos.ToDeviceRpcResponseMsg toDeviceResponse, SessionInfoProto sessionInfo) {
        transportService.process(sessionInfo, toDeviceResponse, null);
    }

    public void onToServerRpcResponse(TransportProtos.ToServerRpcResponseMsg toServerResponse) {
        log.info("[{}] toServerRpcResponse", toServerResponse);
    }

    /**
     * Trigger Server path = "/1/0/8"
     * <p>
     * Trigger bootStrap path = "/1/0/9" - have to implemented on client
     */
    @Override
    public void doTrigger(Registration registration, String path) {
        lwM2mTransportRequest.sendAllRequest(registration, path, EXECUTE,
                ContentFormat.TLV.getName(), null, this.config.getTimeout(), null);
    }

    /**
     * Deregister session in transport
     *
     * @param sessionInfo - lwm2m client
     */
    @Override
    public void doDisconnect(SessionInfoProto sessionInfo) {
        transportService.process(sessionInfo, DefaultTransportService.getSessionEventMsg(SessionEvent.CLOSED), null);
        transportService.deregisterSession(sessionInfo);
    }

    /**
     * Session device in thingsboard is closed
     *
     * @param sessionInfo - lwm2m client
     */
    private void doCloseSession(SessionInfoProto sessionInfo) {
        TransportProtos.SessionEvent event = SessionEvent.CLOSED;
        TransportProtos.SessionEventMsg msg = TransportProtos.SessionEventMsg.newBuilder()
                .setSessionType(TransportProtos.SessionType.ASYNC)
                .setEvent(event).build();
        transportService.process(sessionInfo, msg, null);
    }

    /**
     * Those methods are called by the protocol stage thread pool, this means that execution MUST be done in a short delay,
     * * if you need to do long time processing use a dedicated thread pool.
     *
     * @param registration -
     */
    @Override
    public void onAwakeDev(Registration registration) {
        log.trace("[{}] [{}] Received endpoint Awake version event", registration.getId(), registration.getEndpoint());
        this.sendLogsToThingsboard(LOG_LW2M_INFO + ": Client is awake!", registration.getId());
        //TODO: associate endpointId with device information.
    }

    /**
     * @param logMsg         - text msg
     * @param registrationId - Id of Registration LwM2M Client
     */
    @Override
    public void sendLogsToThingsboard(String logMsg, String registrationId) {
        SessionInfoProto sessionInfo = this.getSessionInfoOrCloseSession(registrationId);
        if (logMsg != null && sessionInfo != null) {
            if (logMsg.length() > 1024) {
                logMsg = logMsg.substring(0, 1024);
            }
            this.helper.sendParametersOnThingsboardTelemetry(this.helper.getKvStringtoThingsboard(LOG_LW2M_TELEMETRY, logMsg), sessionInfo);
        }
    }

    /**
     * #1 clientOnlyObserveAfterConnect == true
     * - Only Observe Request to the client marked as observe from the profile configuration.
     * #2. clientOnlyObserveAfterConnect == false
     * После регистрации отправляю запрос на read  всех ресурсов, которые после регистрации есть у клиента,
     * а затем запрос на observe (edited)
     * - Read Request to the client after registration to read all resource values for all objects
     * - then Observe Request to the client marked as observe from the profile configuration.
     *
     * @param registration - Registration LwM2M Client
     * @param lwM2MClient  - object with All parameters off client
     */
    private void initLwM2mFromClientValue(Registration registration, LwM2mClient lwM2MClient) {
        LwM2mClientProfile lwM2MClientProfile = clientContext.getProfile(registration);
        Set<String> clientObjects = clientContext.getSupportedIdVerInClient(registration);
        if (clientObjects != null && clientObjects.size() > 0) {
            if (LWM2M_STRATEGY_2 == LwM2mTransportUtil.getClientOnlyObserveAfterConnect(lwM2MClientProfile)) {
                // #2
                lwM2MClient.getPendingReadRequests().addAll(clientObjects);
                clientObjects.forEach(path -> lwM2mTransportRequest.sendAllRequest(registration, path, READ, ContentFormat.TLV.getName(),
                        null, this.config.getTimeout(), null));
            }
            // #1
            this.initReadAttrTelemetryObserveToClient(registration, lwM2MClient, READ, clientObjects);
            this.initReadAttrTelemetryObserveToClient(registration, lwM2MClient, OBSERVE, clientObjects);
            this.initReadAttrTelemetryObserveToClient(registration, lwM2MClient, WRITE_ATTRIBUTES, clientObjects);
            this.initReadAttrTelemetryObserveToClient(registration, lwM2MClient, DISCOVER, clientObjects);
        }
    }

    /**
     * @param registration -
     * @param lwM2mObject  -
     * @param pathIdVer    -
     */
    private void updateObjectResourceValue(Registration registration, LwM2mObject lwM2mObject, String pathIdVer) {
        LwM2mPath pathIds = new LwM2mPath(convertPathFromIdVerToObjectId(pathIdVer));
        lwM2mObject.getInstances().forEach((instanceId, instance) -> {
            String pathInstance = pathIds.toString() + "/" + instanceId;
            this.updateObjectInstanceResourceValue(registration, instance, pathInstance);
        });
    }

    /**
     * @param registration        -
     * @param lwM2mObjectInstance -
     * @param pathIdVer           -
     */
    private void updateObjectInstanceResourceValue(Registration registration, LwM2mObjectInstance lwM2mObjectInstance, String pathIdVer) {
        LwM2mPath pathIds = new LwM2mPath(convertPathFromIdVerToObjectId(pathIdVer));
        lwM2mObjectInstance.getResources().forEach((resourceId, resource) -> {
            String pathRez = pathIds.toString() + "/" + resourceId;
            this.updateResourcesValue(registration, resource, pathRez);
        });
    }

    /**
     * Sending observe value of resources to thingsboard
     * #1 Return old Value Resource from LwM2MClient
     * #2 Update new Resources (replace old Resource Value on new Resource Value)
     * #3 If fr_update -> UpdateFirmware
     * #4 updateAttrTelemetry
     *
     * @param registration  - Registration LwM2M Client
     * @param lwM2mResource - LwM2mSingleResource response.getContent()
     * @param path          - resource
     */
    private void updateResourcesValue(Registration registration, LwM2mResource lwM2mResource, String path) {
        LwM2mClient lwM2MClient = clientContext.getOrRegister(registration);
<<<<<<< HEAD
        if (lwM2MClient.saveResourceValue(path, lwM2mResource, this.config.getModelProvider())) {
            if (FR_PATH_RESOURCE_VER_ID.equals(convertPathFromIdVerToObjectId(path)) &&
                    lwM2MClient.getFrUpdate().getCurrentFwVersion() != null
                    && !lwM2MClient.getFrUpdate().getCurrentFwVersion().equals(lwM2MClient.getFrUpdate().getClientFwVersion())
                    && lwM2MClient.isUpdateFw()) {

                /** version != null
                 * set setClient_fw_version = value
                 **/
                lwM2MClient.setUpdateFw(false);
                lwM2MClient.getFrUpdate().setClientFwVersion(lwM2mResource.getValue().toString());
                log.warn("updateFirmwareClient3");
                this.updateFirmwareClient(lwM2MClient);
=======
        if (lwM2MClient.saveResourceValue(path, lwM2mResource, this.config
                .getModelProvider())) {
            /** version != null
             * set setClient_fw_info... = value
             **/
            if (lwM2MClient.getFwUpdate().isInfoFwSwUpdate()) {
                lwM2MClient.getFwUpdate().initReadValue(this, path);
            }
            if (lwM2MClient.getSwUpdate().isInfoFwSwUpdate()) {
                lwM2MClient.getSwUpdate().initReadValue(this, path);
            }

            /**
             * Before operation Execute (FwUpdate) inspection Update Result :
             *  - after finished operation Write result: success (FwUpdate): fw_state = DOWNLOADED
             *  - before start operation Execute (FwUpdate) Update Result = 0 - Initial value
             *  - start Execute (FwUpdate)
             *  After finished operation Execute (FwUpdate) inspection Update Result :
             *  - after start operation Execute (FwUpdate):  fw_state = UPDATING
             *  - after success finished operation Execute (FwUpdate) Update Result == 1 ("Firmware updated successfully")
             *  - finished operation Execute (FwUpdate)
             */
            if (lwM2MClient.getFwUpdate() != null
                    && (convertPathFromObjectIdToIdVer(FW_RESULT_ID, registration).equals(path))) {
                if (DOWNLOADED.name().equals(lwM2MClient.getFwUpdate().getStateUpdate())
                        && lwM2MClient.getFwUpdate().conditionalFwExecuteStart()) {
                    lwM2MClient.getFwUpdate().executeFwSwWare();
                } else if (UPDATING.name().equals(lwM2MClient.getFwUpdate().getStateUpdate())
                        && lwM2MClient.getFwUpdate().conditionalFwExecuteAfterSuccess()) {
                    lwM2MClient.getFwUpdate().finishFwSwUpdate(true);
                } else if (UPDATING.name().equals(lwM2MClient.getFwUpdate().getStateUpdate())
                        && lwM2MClient.getFwUpdate().conditionalFwExecuteAfterError()) {
                    lwM2MClient.getFwUpdate().finishFwSwUpdate(false);
                }
            }

            /**
             * Before operation Execute (SwUpdate) inspection Update Result :
             *  - after finished operation Write result: success (SwUpdate): fw_state = DOWNLOADED
             *  - before operation Execute (SwUpdate) Update Result = 3 - Successfully Downloaded and package integrity verified
             *  - start Execute (SwUpdate)
             *  After finished operation Execute (SwUpdate) inspection Update Result :
             *  - after start operation Execute (SwUpdate):  fw_state = UPDATING
             *  - after success finished operation Execute (SwUpdate) Update Result == 2 "Software successfully installed.""
             *  - after success finished operation Execute (SwUpdate) Update Result == 2 "Software successfully installed.""
             *  - finished operation Execute (SwUpdate)
             */
            if (lwM2MClient.getSwUpdate() != null
                    && (convertPathFromObjectIdToIdVer(SW_RESULT_ID, registration).equals(path))) {
                if (DOWNLOADED.name().equals(lwM2MClient.getSwUpdate().getStateUpdate())
                        && lwM2MClient.getSwUpdate().conditionalSwUpdateExecute()) {
                    lwM2MClient.getSwUpdate().executeFwSwWare();
                } else if (UPDATING.name().equals(lwM2MClient.getSwUpdate().getStateUpdate())
                        && lwM2MClient.getSwUpdate().conditionalSwExecuteAfterSuccess()) {
                    lwM2MClient.getSwUpdate().finishFwSwUpdate(true);
                } else if (UPDATING.name().equals(lwM2MClient.getSwUpdate().getStateUpdate())
                        && lwM2MClient.getSwUpdate().conditionalSwExecuteAfterError()) {
                    lwM2MClient.getSwUpdate().finishFwSwUpdate(false);
                }
>>>>>>> e9f5fd27
            }
            Set<String> paths = new HashSet<>();
            paths.add(path);
            this.updateAttrTelemetry(registration, paths);
        } else {
            log.error("Fail update Resource [{}]", lwM2mResource);
        }
    }


    /**
     * send Attribute and Telemetry to Thingsboard
     * #1 - get AttrName/TelemetryName with value from LwM2MClient:
     * -- resourceId == path from LwM2MClientProfile.postAttributeProfile/postTelemetryProfile/postObserveProfile
     * -- AttrName/TelemetryName == resourceName from ModelObject.objectModel, value from ModelObject.instance.resource(resourceId)
     * #2 - set Attribute/Telemetry
     *
     * @param registration - Registration LwM2M Client
     */
    private void updateAttrTelemetry(Registration registration, Set<String> paths) {
        try {
            ResultsAddKeyValueProto results = this.getParametersFromProfile(registration, paths);
            SessionInfoProto sessionInfo = this.getSessionInfoOrCloseSession(registration);
            if (results != null && sessionInfo != null) {
                if (results.getResultAttributes().size() > 0) {
                    this.helper.sendParametersOnThingsboardAttribute(results.getResultAttributes(), sessionInfo);
                }
                if (results.getResultTelemetries().size() > 0) {
                    this.helper.sendParametersOnThingsboardTelemetry(results.getResultTelemetries(), sessionInfo);
                }
            }
        } catch (Exception e) {
            log.error("UpdateAttrTelemetry", e);
        }
    }

    /**
     * Start observe/read: Attr/Telemetry
     * #1 - Analyze: path in resource profile == client resource
     *
     * @param registration -
     */
    private void initReadAttrTelemetryObserveToClient(Registration registration, LwM2mClient lwM2MClient,
                                                      LwM2mTypeOper typeOper, Set<String> clientObjects) {
        LwM2mClientProfile lwM2MClientProfile = clientContext.getProfile(registration);
        Set<String> result = null;
        ConcurrentHashMap<String, Object> params = null;
        if (READ.equals(typeOper)) {
            result = JacksonUtil.fromString(lwM2MClientProfile.getPostAttributeProfile().toString(),
                    new TypeReference<>() {
                    });
            result.addAll(JacksonUtil.fromString(lwM2MClientProfile.getPostTelemetryProfile().toString(),
                    new TypeReference<>() {
                    }));
        } else if (OBSERVE.equals(typeOper)) {
            result = JacksonUtil.fromString(lwM2MClientProfile.getPostObserveProfile().toString(),
                    new TypeReference<>() {
                    });
        } else if (DISCOVER.equals(typeOper)) {
            result = this.getPathForWriteAttributes(lwM2MClientProfile.getPostAttributeLwm2mProfile()).keySet();
        } else if (WRITE_ATTRIBUTES.equals(typeOper)) {
            params = this.getPathForWriteAttributes(lwM2MClientProfile.getPostAttributeLwm2mProfile());
            result = params.keySet();
        }
        if (result != null && !result.isEmpty()) {
            // #1
            Set<String> pathSend = result.stream().filter(target -> {
                        return target.split(LWM2M_SEPARATOR_PATH).length < 3 ?
                                clientObjects.contains("/" + target.split(LWM2M_SEPARATOR_PATH)[1]) :
                                clientObjects.contains("/" + target.split(LWM2M_SEPARATOR_PATH)[1] + "/" + target.split(LWM2M_SEPARATOR_PATH)[2]);
                    }
            ).collect(Collectors.toUnmodifiableSet());
            if (!pathSend.isEmpty()) {
                lwM2MClient.getPendingReadRequests().addAll(pathSend);
                ConcurrentHashMap<String, Object> finalParams = params;
                pathSend.forEach(target -> {
                    lwM2mTransportRequest.sendAllRequest(registration, target, typeOper, ContentFormat.TLV.getName(),
                            finalParams != null ? finalParams.get(target) : null, this.config.getTimeout(), null);
                });
                if (OBSERVE.equals(typeOper)) {
                    lwM2MClient.initReadValue(this, null);
                }
            }
        }
    }

    private ConcurrentHashMap<String, Object> getPathForWriteAttributes(JsonObject objectJson) {
        ConcurrentHashMap<String, Object> pathAttributes = new Gson().fromJson(objectJson.toString(),
                new TypeToken<ConcurrentHashMap<String, Object>>() {
                }.getType());
        return pathAttributes;
    }

    private void onDeviceUpdate(LwM2mClient lwM2MClient, Device device, Optional<DeviceProfile> deviceProfileOpt) {
        deviceProfileOpt.ifPresent(deviceProfile -> this.onDeviceProfileUpdate(Collections.singleton(lwM2MClient.getRegistration().getId()), deviceProfile));
        lwM2MClient.onDeviceUpdate(device, deviceProfileOpt);
    }

    /**
     * //     * @param attributes   - new JsonObject
     * //     * @param telemetry    - new JsonObject
     *
     * @param registration - Registration LwM2M Client
     * @param path         -
     */
    private ResultsAddKeyValueProto getParametersFromProfile(Registration registration, Set<String> path) {
        if (path != null && path.size() > 0) {
            ResultsAddKeyValueProto results = new ResultsAddKeyValueProto();
            LwM2mClientProfile lwM2MClientProfile = clientContext.getProfile(registration);
            List<TransportProtos.KeyValueProto> resultAttributes = new ArrayList<>();
            lwM2MClientProfile.getPostAttributeProfile().forEach(pathIdVer -> {
                if (path.contains(pathIdVer.getAsString())) {
                    TransportProtos.KeyValueProto kvAttr = this.getKvToThingsboard(pathIdVer.getAsString(), registration);
                    if (kvAttr != null) {
                        resultAttributes.add(kvAttr);
                    }
                }
            });
            List<TransportProtos.KeyValueProto> resultTelemetries = new ArrayList<>();
            lwM2MClientProfile.getPostTelemetryProfile().forEach(pathIdVer -> {
                if (path.contains(pathIdVer.getAsString())) {
                    TransportProtos.KeyValueProto kvAttr = this.getKvToThingsboard(pathIdVer.getAsString(), registration);
                    if (kvAttr != null) {
                        resultTelemetries.add(kvAttr);
                    }
                }
            });
            if (resultAttributes.size() > 0) {
                results.setResultAttributes(resultAttributes);
            }
            if (resultTelemetries.size() > 0) {
                results.setResultTelemetries(resultTelemetries);
            }
            return results;
        }
        return null;
    }

    private TransportProtos.KeyValueProto getKvToThingsboard(String pathIdVer, Registration registration) {
        LwM2mClient lwM2MClient = this.clientContext.getClientByRegistrationId(registration.getId());
        JsonObject names = clientContext.getProfiles().get(lwM2MClient.getProfileId()).getPostKeyNameProfile();
        if (names != null && names.has(pathIdVer)) {
            String resourceName = names.get(pathIdVer).getAsString();
            if (resourceName != null && !resourceName.isEmpty()) {
                try {
                    LwM2mResource resourceValue = lwM2MClient != null ? getResourceValueFromLwM2MClient(lwM2MClient, pathIdVer) : null;
                    if (resourceValue != null) {
                        ResourceModel.Type currentType = resourceValue.getType();
                        ResourceModel.Type expectedType = this.helper.getResourceModelTypeEqualsKvProtoValueType(currentType, pathIdVer);
                        Object valueKvProto = null;
                        if (resourceValue.isMultiInstances()) {
                            valueKvProto = new JsonObject();
                            Object finalvalueKvProto = valueKvProto;
                            Gson gson = new GsonBuilder().create();
                            resourceValue.getValues().forEach((k, v) -> {
                                Object val = this.converter.convertValue(v, currentType, expectedType,
                                        new LwM2mPath(convertPathFromIdVerToObjectId(pathIdVer)));
                                JsonElement element = gson.toJsonTree(val, val.getClass());
                                ((JsonObject) finalvalueKvProto).add(String.valueOf(k), element);
                            });
                            valueKvProto = gson.toJson(valueKvProto);
                        } else {
                            valueKvProto = this.converter.convertValue(resourceValue.getValue(), currentType, expectedType,
                                    new LwM2mPath(convertPathFromIdVerToObjectId(pathIdVer)));
                        }
                        return valueKvProto != null ? this.helper.getKvAttrTelemetryToThingsboard(currentType, resourceName, valueKvProto, resourceValue.isMultiInstances()) : null;
                    }
                } catch (Exception e) {
                    log.error("Failed to add parameters.", e);
                }
            }
        } else {
            log.error("Failed to add parameters. path: [{}], names: [{}]", pathIdVer, names);
        }
        return null;
    }

    /**
     * @param pathIdVer - path resource
     * @return - value of Resource into format KvProto or null
     */
    private Object getResourceValueFormatKv(LwM2mClient lwM2MClient, String pathIdVer) {
        LwM2mResource resourceValue = this.getResourceValueFromLwM2MClient(lwM2MClient, pathIdVer);
        ResourceModel.Type currentType = resourceValue.getType();
        ResourceModel.Type expectedType = this.helper.getResourceModelTypeEqualsKvProtoValueType(currentType, pathIdVer);
        return this.converter.convertValue(resourceValue.getValue(), currentType, expectedType,
                new LwM2mPath(convertPathFromIdVerToObjectId(pathIdVer)));
    }

    /**
     * @param lwM2MClient -
     * @param path        -
     * @return - return value of Resource by idPath
     */
    private LwM2mResource getResourceValueFromLwM2MClient(LwM2mClient lwM2MClient, String path) {
        LwM2mResource resourceValue = null;
        if (new LwM2mPath(convertPathFromIdVerToObjectId(path)).isResource()) {
            resourceValue = lwM2MClient.getResources().get(path).getLwM2mResource();
        }
        return resourceValue;
    }

    /**
     * Update resource (attribute) value  on thingsboard after update value in client
     *
     * @param registration -
     * @param path         -
     * @param request      -
     */
    public void onWriteResponseOk(Registration registration, String path, WriteRequest request) {
        if (request.getNode() instanceof LwM2mResource) {
            this.updateResourcesValue(registration, ((LwM2mResource) request.getNode()), path);
        } else if (request.getNode() instanceof LwM2mObjectInstance) {
            ((LwM2mObjectInstance) request.getNode()).getResources().forEach((resId, resource) -> {
                this.updateResourcesValue(registration, resource, path + "/" + resId);
            });
        }

    }

    /**
     * #1 Read new, old Value (Attribute, Telemetry, Observe, KeyName)
     * #2 Update in lwM2MClient: ...Profile if changes from update device
     * #3 Equivalence test: old <> new Value (Attribute, Telemetry, Observe, KeyName)
     * #3.1 Attribute isChange (add&del)
     * #3.2 Telemetry isChange (add&del)
     * #3.3 KeyName isChange (add)
     * #3.4 attributeLwm2m isChange (update WrightAttribute: add/update/del)
     * #4 update
     * #4.1 add If #3 isChange, then analyze and update Value in Transport form Client and send Value to thingsboard
     * #4.2 del
     * -- if  add attributes includes del telemetry - result del for observe
     * #5
     * #5.1 Observe isChange (add&del)
     * #5.2 Observe.add
     * -- path Attr/Telemetry includes newObserve and does not include oldObserve: send Request observe to Client
     * #5.3 Observe.del
     * -- different between newObserve and oldObserve: send Request cancel observe to client
     * #6
     * #6.1 - update WriteAttribute
     * #6.2 - del WriteAttribute
     *
     * @param registrationIds -
     * @param deviceProfile   -
     */
    private void onDeviceProfileUpdate(Set<String> registrationIds, DeviceProfile deviceProfile) {
        LwM2mClientProfile lwM2MClientProfileOld = clientContext.getProfiles().get(deviceProfile.getUuidId()).clone();
        if (clientContext.profileUpdate(deviceProfile) != null) {
            // #1
            JsonArray attributeOld = lwM2MClientProfileOld.getPostAttributeProfile();
            Set<String> attributeSetOld = convertJsonArrayToSet(attributeOld);
            JsonArray telemetryOld = lwM2MClientProfileOld.getPostTelemetryProfile();
            Set<String> telemetrySetOld = convertJsonArrayToSet(telemetryOld);
            JsonArray observeOld = lwM2MClientProfileOld.getPostObserveProfile();
            JsonObject keyNameOld = lwM2MClientProfileOld.getPostKeyNameProfile();
            JsonObject attributeLwm2mOld = lwM2MClientProfileOld.getPostAttributeLwm2mProfile();

            LwM2mClientProfile lwM2MClientProfileNew = clientContext.getProfiles().get(deviceProfile.getUuidId()).clone();
            JsonArray attributeNew = lwM2MClientProfileNew.getPostAttributeProfile();
            Set<String> attributeSetNew = convertJsonArrayToSet(attributeNew);
            JsonArray telemetryNew = lwM2MClientProfileNew.getPostTelemetryProfile();
            Set<String> telemetrySetNew = convertJsonArrayToSet(telemetryNew);
            JsonArray observeNew = lwM2MClientProfileNew.getPostObserveProfile();
            JsonObject keyNameNew = lwM2MClientProfileNew.getPostKeyNameProfile();
            JsonObject attributeLwm2mNew = lwM2MClientProfileNew.getPostAttributeLwm2mProfile();

            // #3
            ResultsAnalyzerParameters sendAttrToThingsboard = new ResultsAnalyzerParameters();
            // #3.1
            if (!attributeOld.equals(attributeNew)) {
                ResultsAnalyzerParameters postAttributeAnalyzer = this.getAnalyzerParameters(new Gson().fromJson(attributeOld,
                        new TypeToken<Set<String>>() {
                        }.getType()), attributeSetNew);
                sendAttrToThingsboard.getPathPostParametersAdd().addAll(postAttributeAnalyzer.getPathPostParametersAdd());
                sendAttrToThingsboard.getPathPostParametersDel().addAll(postAttributeAnalyzer.getPathPostParametersDel());
            }
            // #3.2
            if (!telemetryOld.equals(telemetryNew)) {
                ResultsAnalyzerParameters postTelemetryAnalyzer = this.getAnalyzerParameters(new Gson().fromJson(telemetryOld,
                        new TypeToken<Set<String>>() {
                        }.getType()), telemetrySetNew);
                sendAttrToThingsboard.getPathPostParametersAdd().addAll(postTelemetryAnalyzer.getPathPostParametersAdd());
                sendAttrToThingsboard.getPathPostParametersDel().addAll(postTelemetryAnalyzer.getPathPostParametersDel());
            }
            // #3.3
            if (!keyNameOld.equals(keyNameNew)) {
                ResultsAnalyzerParameters keyNameChange = this.getAnalyzerKeyName(new Gson().fromJson(keyNameOld.toString(),
                        new TypeToken<ConcurrentHashMap<String, String>>() {
                        }.getType()),
                        new Gson().fromJson(keyNameNew.toString(), new TypeToken<ConcurrentHashMap<String, String>>() {
                        }.getType()));
                sendAttrToThingsboard.getPathPostParametersAdd().addAll(keyNameChange.getPathPostParametersAdd());
            }

            // #3.4, #6
            if (!attributeLwm2mOld.equals(attributeLwm2mNew)) {
                this.getAnalyzerAttributeLwm2m(registrationIds, attributeLwm2mOld, attributeLwm2mNew);
            }

            // #4.1 add
            if (sendAttrToThingsboard.getPathPostParametersAdd().size() > 0) {
                // update value in Resources
                registrationIds.forEach(registrationId -> {
                    Registration registration = clientContext.getRegistration(registrationId);
                    this.readObserveFromProfile(registration, sendAttrToThingsboard.getPathPostParametersAdd(), READ);
                });
            }
            // #4.2 del
            if (sendAttrToThingsboard.getPathPostParametersDel().size() > 0) {
                ResultsAnalyzerParameters sendAttrToThingsboardDel = this.getAnalyzerParameters(sendAttrToThingsboard.getPathPostParametersAdd(), sendAttrToThingsboard.getPathPostParametersDel());
                sendAttrToThingsboard.setPathPostParametersDel(sendAttrToThingsboardDel.getPathPostParametersDel());
            }

            // #5.1
            if (!observeOld.equals(observeNew)) {
                Set<String> observeSetOld = new Gson().fromJson(observeOld, new TypeToken<Set<String>>() {
                }.getType());
                Set<String> observeSetNew = new Gson().fromJson(observeNew, new TypeToken<Set<String>>() {
                }.getType());
                //#5.2 add
                //  path Attr/Telemetry includes newObserve
                attributeSetOld.addAll(telemetrySetOld);
                ResultsAnalyzerParameters sendObserveToClientOld = this.getAnalyzerParametersIn(attributeSetOld, observeSetOld); // add observe
                attributeSetNew.addAll(telemetrySetNew);
                ResultsAnalyzerParameters sendObserveToClientNew = this.getAnalyzerParametersIn(attributeSetNew, observeSetNew); // add observe
                // does not include oldObserve
                ResultsAnalyzerParameters postObserveAnalyzer = this.getAnalyzerParameters(sendObserveToClientOld.getPathPostParametersAdd(), sendObserveToClientNew.getPathPostParametersAdd());
                //  send Request observe to Client
                registrationIds.forEach(registrationId -> {
                    Registration registration = clientContext.getRegistration(registrationId);
                    if (postObserveAnalyzer.getPathPostParametersAdd().size() > 0) {
                        this.readObserveFromProfile(registration, postObserveAnalyzer.getPathPostParametersAdd(), OBSERVE);
                    }
                    // 5.3 del
                    //  send Request cancel observe to Client
                    if (postObserveAnalyzer.getPathPostParametersDel().size() > 0) {
                        this.cancelObserveFromProfile(registration, postObserveAnalyzer.getPathPostParametersDel());
                    }
                });
            }
        }
    }

    /**
     * Compare old list with new list  after change AttrTelemetryObserve in config Profile
     *
     * @param parametersOld -
     * @param parametersNew -
     * @return ResultsAnalyzerParameters: add && new
     */
    private ResultsAnalyzerParameters getAnalyzerParameters(Set<String> parametersOld, Set<String> parametersNew) {
        ResultsAnalyzerParameters analyzerParameters = null;
        if (!parametersOld.equals(parametersNew)) {
            analyzerParameters = new ResultsAnalyzerParameters();
            analyzerParameters.setPathPostParametersAdd(parametersNew
                    .stream().filter(p -> !parametersOld.contains(p)).collect(Collectors.toSet()));
            analyzerParameters.setPathPostParametersDel(parametersOld
                    .stream().filter(p -> !parametersNew.contains(p)).collect(Collectors.toSet()));
        }
        return analyzerParameters;
    }

    private ResultsAnalyzerParameters getAnalyzerParametersIn(Set<String> parametersObserve, Set<String> parameters) {
        ResultsAnalyzerParameters analyzerParameters = new ResultsAnalyzerParameters();
        analyzerParameters.setPathPostParametersAdd(parametersObserve
                .stream().filter(parameters::contains).collect(Collectors.toSet()));
        return analyzerParameters;
    }

    /**
     * Update Resource value after change RezAttrTelemetry in config Profile
     * send response Read to Client and add path to pathResAttrTelemetry in LwM2MClient.getAttrTelemetryObserveValue()
     *
     * @param registration - Registration LwM2M Client
     * @param targets      - path Resources == [ "/2/0/0", "/2/0/1"]
     */
    private void readObserveFromProfile(Registration registration, Set<String> targets, LwM2mTypeOper typeOper) {
        targets.forEach(target -> {
            LwM2mPath pathIds = new LwM2mPath(convertPathFromIdVerToObjectId(target));
            if (pathIds.isResource()) {
                if (READ.equals(typeOper)) {
                    lwM2mTransportRequest.sendAllRequest(registration, target, typeOper,
                            ContentFormat.TLV.getName(), null, this.config.getTimeout(), null);
                } else if (OBSERVE.equals(typeOper)) {
                    lwM2mTransportRequest.sendAllRequest(registration, target, typeOper,
                            null, null, this.config.getTimeout(), null);
                }
            }
        });
    }

    private ResultsAnalyzerParameters getAnalyzerKeyName(ConcurrentHashMap<String, String> keyNameOld, ConcurrentHashMap<String, String> keyNameNew) {
        ResultsAnalyzerParameters analyzerParameters = new ResultsAnalyzerParameters();
        Set<String> paths = keyNameNew.entrySet()
                .stream()
                .filter(e -> !e.getValue().equals(keyNameOld.get(e.getKey())))
                .collect(Collectors.toMap(Map.Entry::getKey, Map.Entry::getValue)).keySet();
        analyzerParameters.setPathPostParametersAdd(paths);
        return analyzerParameters;
    }

    /**
     * #3.4, #6
     * #6
     * #6.1 - send update WriteAttribute
     * #6.2 - send empty WriteAttribute
     *
     * @param attributeLwm2mOld -
     * @param attributeLwm2mNew -
     * @return
     */
    private void getAnalyzerAttributeLwm2m(Set<String> registrationIds, JsonObject attributeLwm2mOld, JsonObject attributeLwm2mNew) {
        ResultsAnalyzerParameters analyzerParameters = new ResultsAnalyzerParameters();
        ConcurrentHashMap<String, Object> lwm2mAttributesOld = new Gson().fromJson(attributeLwm2mOld.toString(),
                new TypeToken<ConcurrentHashMap<String, Object>>() {
                }.getType());
        ConcurrentHashMap<String, Object> lwm2mAttributesNew = new Gson().fromJson(attributeLwm2mNew.toString(),
                new TypeToken<ConcurrentHashMap<String, Object>>() {
                }.getType());
        Set<String> pathOld = lwm2mAttributesOld.keySet();
        Set<String> pathNew = lwm2mAttributesNew.keySet();
        analyzerParameters.setPathPostParametersAdd(pathNew
                .stream().filter(p -> !pathOld.contains(p)).collect(Collectors.toSet()));
        analyzerParameters.setPathPostParametersDel(pathOld
                .stream().filter(p -> !pathNew.contains(p)).collect(Collectors.toSet()));
        Set<String> pathCommon = pathNew
                .stream().filter(p -> pathOld.contains(p)).collect(Collectors.toSet());
        Set<String> pathCommonChange = pathCommon
                .stream().filter(p -> !lwm2mAttributesOld.get(p).equals(lwm2mAttributesNew.get(p))).collect(Collectors.toSet());
        analyzerParameters.getPathPostParametersAdd().addAll(pathCommonChange);
        // #6
        // #6.2
        if (analyzerParameters.getPathPostParametersAdd().size() > 0) {
            registrationIds.forEach(registrationId -> {
                Registration registration = this.clientContext.getRegistration(registrationId);
                Set<String> clientObjects = clientContext.getSupportedIdVerInClient(registration);
                Set<String> pathSend = analyzerParameters.getPathPostParametersAdd().stream().filter(target -> clientObjects.contains("/" + target.split(LWM2M_SEPARATOR_PATH)[1]))
                        .collect(Collectors.toUnmodifiableSet());
                if (!pathSend.isEmpty()) {
                    ConcurrentHashMap<String, Object> finalParams = lwm2mAttributesNew;
                    pathSend.forEach(target -> lwM2mTransportRequest.sendAllRequest(registration, target, WRITE_ATTRIBUTES, ContentFormat.TLV.getName(),
                            finalParams.get(target), this.config.getTimeout(), null));
                }
            });
        }
        // #6.2
        if (analyzerParameters.getPathPostParametersDel().size() > 0) {
            registrationIds.forEach(registrationId -> {
                Registration registration = this.clientContext.getRegistration(registrationId);
                Set<String> clientObjects = clientContext.getSupportedIdVerInClient(registration);
                Set<String> pathSend = analyzerParameters.getPathPostParametersDel().stream().filter(target -> clientObjects.contains("/" + target.split(LWM2M_SEPARATOR_PATH)[1]))
                        .collect(Collectors.toUnmodifiableSet());
                if (!pathSend.isEmpty()) {
                    pathSend.forEach(target -> {
                        Map<String, Object> params = (Map<String, Object>) lwm2mAttributesOld.get(target);
                        params.clear();
                        params.put(OBJECT_VERSION, "");
                        lwM2mTransportRequest.sendAllRequest(registration, target, WRITE_ATTRIBUTES, ContentFormat.TLV.getName(),
                                params, this.config.getTimeout(), null);
                    });
                }
            });
        }

    }

    private void cancelObserveFromProfile(Registration registration, Set<String> paramAnallyzer) {
        LwM2mClient lwM2MClient = clientContext.getOrRegister(registration);
        paramAnallyzer.forEach(pathIdVer -> {
                    if (this.getResourceValueFromLwM2MClient(lwM2MClient, pathIdVer) != null) {
                        lwM2mTransportRequest.sendAllRequest(registration, pathIdVer, OBSERVE_CANCEL, null,
                                null, this.config.getTimeout(), null);
                    }
                }
        );
    }

    private void updateResourcesValueToClient(LwM2mClient lwM2MClient, Object valueOld, Object valueNew, String path) {
        if (valueNew != null && (valueOld == null || !valueNew.toString().equals(valueOld.toString()))) {
            lwM2mTransportRequest.sendAllRequest(lwM2MClient.getRegistration(), path, WRITE_REPLACE,
                    ContentFormat.TLV.getName(), valueNew,
                    this.config.getTimeout(), null);
        } else {
            log.error("Failed update resource [{}] [{}]", path, valueNew);
            String logMsg = String.format("%s: Failed update resource path - %s value - %s. Value is not changed or bad",
                    LOG_LW2M_ERROR, path, valueNew);
            this.sendLogsToThingsboard(logMsg, lwM2MClient.getRegistration().getId());
            log.info("Failed update resource [{}] [{}]", path, valueNew);
        }
    }

    /**
     * @param updateCredentials - Credentials include config only security Client (without config attr/telemetry...)
     *                          config attr/telemetry... in profile
     */
    public void onToTransportUpdateCredentials(TransportProtos.ToTransportUpdateCredentialsProto updateCredentials) {
        log.info("[{}] idList [{}] valueList updateCredentials", updateCredentials.getCredentialsIdList(), updateCredentials.getCredentialsValueList());
    }

    /**
     * Get path to resource from profile equal keyName
     *
     * @param sessionInfo -
     * @param name        -
     * @return -
     */
    private String getPresentPathIntoProfile(TransportProtos.SessionInfoProto sessionInfo, String name) {
        LwM2mClientProfile profile = clientContext.getProfile(new UUID(sessionInfo.getDeviceProfileIdMSB(), sessionInfo.getDeviceProfileIdLSB()));
        LwM2mClient lwM2mClient = clientContext.getClient(sessionInfo);
        return profile.getPostKeyNameProfile().getAsJsonObject().entrySet().stream()
                .filter(e -> e.getValue().getAsString().equals(name) && validateResourceInModel(lwM2mClient, e.getKey(), false)).findFirst().map(Map.Entry::getKey)
                .orElse(null);
    }

    /**
     * 1. FirmwareUpdate:
     * - msg.getSharedUpdatedList().forEach(tsKvProto -> {tsKvProto.getKv().getKey().indexOf(FIRMWARE_UPDATE_PREFIX, 0) == 0
     * 2. Update resource value on client: if there is a difference in values between the current resource values and the shared attribute values
     * - Get path resource by result attributesResponse
     *
     * @param attributesResponse -
     * @param sessionInfo        -
     */
    public void onGetAttributesResponse(TransportProtos.GetAttributeResponseMsg attributesResponse, TransportProtos.SessionInfoProto sessionInfo) {
        try {
            List<TransportProtos.TsKvProto> tsKvProtos = attributesResponse.getSharedAttributeListList();

            this.updateAttributeFromThingsboard(tsKvProtos, sessionInfo);
        } catch (Exception e) {
            log.error(String.valueOf(e));
        }
    }

    /**
     * #1.1 If two names have equal path => last time attribute
     * #2.1 if there is a difference in values between the current resource values and the shared attribute values
     * => send to client Request Update of value (new value from shared attribute)
     * and LwM2MClient.delayedRequests.add(path)
     * #2.1 if there is not a difference in values between the current resource values and the shared attribute values
     *
     * @param tsKvProtos
     * @param sessionInfo
     */
    public void updateAttributeFromThingsboard(List<TransportProtos.TsKvProto> tsKvProtos, TransportProtos.SessionInfoProto sessionInfo) {
        LwM2mClient lwM2MClient = clientContext.getClient(sessionInfo);
        tsKvProtos.forEach(tsKvProto -> {
            String pathIdVer = this.getPresentPathIntoProfile(sessionInfo, tsKvProto.getKv().getKey());
            if (pathIdVer != null) {
                // #1.1
                if (lwM2MClient.getDelayedRequests().containsKey(pathIdVer) && tsKvProto.getTs() > lwM2MClient.getDelayedRequests().get(pathIdVer).getTs()) {
                    lwM2MClient.getDelayedRequests().put(pathIdVer, tsKvProto);
                } else if (!lwM2MClient.getDelayedRequests().containsKey(pathIdVer)) {
                    lwM2MClient.getDelayedRequests().put(pathIdVer, tsKvProto);
                }
            }
        });
        // #2.1
        lwM2MClient.getDelayedRequests().forEach((pathIdVer, tsKvProto) -> {
            this.updateResourcesValueToClient(lwM2MClient, this.getResourceValueFormatKv(lwM2MClient, pathIdVer),
                    getValueFromKvProto(tsKvProto.getKv()), pathIdVer);
        });
    }

    /**
     * @param lwM2MClient -
     * @return SessionInfoProto -
     */
    private SessionInfoProto getSessionInfoOrCloseSession(LwM2mClient lwM2MClient) {
        if (lwM2MClient != null) {
            SessionInfoProto sessionInfoProto = lwM2MClient.getSession();
            if (sessionInfoProto == null) {
                log.info("[{}] [{}]", lwM2MClient.getEndpoint(), CLIENT_NOT_AUTHORIZED);
                this.closeClientSession(lwM2MClient.getRegistration());
            }
            return sessionInfoProto;
        }
        return null;
    }

    /**
     * @param registration - Registration LwM2M Client
     * @return - sessionInfo after access connect client
     */
    public SessionInfoProto getSessionInfoOrCloseSession(Registration registration) {
        return getSessionInfoOrCloseSession(clientContext.getOrRegister(registration));
    }

    /**
     * @param registrationId -
     * @return -
     */
    private SessionInfoProto getSessionInfoOrCloseSession(String registrationId) {
        return getSessionInfoOrCloseSession(clientContext.getClientByRegistrationId(registrationId));
    }

    /**
     * if sessionInfo removed from sessions, then new registerAsyncSession
     *
     * @param sessionInfo -
     */
    private void reportActivityAndRegister(SessionInfoProto sessionInfo) {
        if (sessionInfo != null && transportService.reportActivity(sessionInfo) == null) {
            transportService.registerAsyncSession(sessionInfo, new LwM2mSessionMsgListener(this, sessionInfo));
        }
    }

    private void reportActivity() {
        clientContext.getLwM2mClients().forEach(client -> reportActivityAndRegister(client.getSession()));
    }

    /**
     * #1. !!!  sharedAttr === profileAttr  !!!
     * - If there is a difference in values between the current resource values and the shared attribute values
     * - when the client connects to the server
     * #1.1 get attributes name from profile include name resources in ModelObject if resource  isWritable
     * #1.2 #1 size > 0 => send Request getAttributes to thingsboard
     * #2. FirmwareAttribute subscribe:
     *
     * @param lwM2MClient - LwM2M Client
     */
    public void putDelayedUpdateResourcesThingsboard(LwM2mClient lwM2MClient) {
        SessionInfoProto sessionInfo = this.getSessionInfoOrCloseSession(lwM2MClient);
        if (sessionInfo != null) {
            //#1.1
            ConcurrentMap<String, String> keyNamesMap = this.getNamesFromProfileForSharedAttributes(lwM2MClient);
            if (keyNamesMap.values().size() > 0) {
                try {
                    //#1.2
                    TransportProtos.GetAttributeRequestMsg getAttributeMsg = adaptor.convertToGetAttributes(null, keyNamesMap.values());
                    transportService.process(sessionInfo, getAttributeMsg, getAckCallback(lwM2MClient, getAttributeMsg.getRequestId(), DEVICE_ATTRIBUTES_REQUEST));
                } catch (AdaptorException e) {
                    log.trace("Failed to decode get attributes request", e);
                }
            }

        }
    }

    public void getInfoFirmwareUpdate(LwM2mClient lwM2MClient) {
        if (lwM2MClient.getRegistration().getSupportedVersion(FW_ID) != null) {
            SessionInfoProto sessionInfo = this.getSessionInfoOrCloseSession(lwM2MClient);
            if (sessionInfo != null) {
                DefaultLwM2MTransportMsgHandler serviceImpl = this;
                transportService.process(sessionInfo, createFirmwareRequestMsg(sessionInfo, FirmwareType.FIRMWARE.name()),
                        new TransportServiceCallback<>() {
                            @Override
                            public void onSuccess(TransportProtos.GetFirmwareResponseMsg response) {
                                if (TransportProtos.ResponseStatus.SUCCESS.equals(response.getResponseStatus())
                                        && response.getType().equals(FirmwareType.FIRMWARE.name())) {
                                    lwM2MClient.getFwUpdate().setCurrentVersion(response.getVersion());
                                    lwM2MClient.getFwUpdate().setCurrentTitle(response.getTitle());
                                    lwM2MClient.getFwUpdate().setCurrentId(new FirmwareId(new UUID(response.getFirmwareIdMSB(), response.getFirmwareIdLSB())).getId());
                                    lwM2MClient.getFwUpdate().sendReadObserveInfo(serviceImpl);
                                } else {
                                    log.trace("Firmware [{}] [{}]", lwM2MClient.getDeviceName(), response.getResponseStatus().toString());
                                }
                            }

                            @Override
                            public void onError(Throwable e) {
                                log.trace("Failed to process firmwareUpdate ", e);
                            }
                        });
            }
        }
    }

    public void getInfoSoftwareUpdate(LwM2mClient lwM2MClient) {
        if (lwM2MClient.getRegistration().getSupportedVersion(SW_ID) != null) {
            SessionInfoProto sessionInfo = this.getSessionInfoOrCloseSession(lwM2MClient);
            if (sessionInfo != null) {
                DefaultLwM2MTransportMsgHandler serviceImpl = this;
                transportService.process(sessionInfo, createFirmwareRequestMsg(sessionInfo, FirmwareType.SOFTWARE.name()),
                        new TransportServiceCallback<>() {
                            @Override
                            public void onSuccess(TransportProtos.GetFirmwareResponseMsg response) {
                                if (TransportProtos.ResponseStatus.SUCCESS.equals(response.getResponseStatus())
                                        && response.getType().equals(FirmwareType.SOFTWARE.name())) {
                                    lwM2MClient.getSwUpdate().setCurrentVersion(response.getVersion());
                                    lwM2MClient.getSwUpdate().setCurrentTitle(response.getTitle());
                                    lwM2MClient.getSwUpdate().setCurrentId(new FirmwareId(new UUID(response.getFirmwareIdMSB(), response.getFirmwareIdLSB())).getId());
                                    lwM2MClient.getSwUpdate().sendReadObserveInfo(serviceImpl);
                                } else {
                                    log.trace("Software [{}] [{}]", lwM2MClient.getDeviceName(), response.getResponseStatus().toString());
                                }
                            }

                            @Override
                            public void onError(Throwable e) {
                                log.trace("Failed to process softwareUpdate ", e);
                            }
                        });
            }
        }
    }

    private TransportProtos.GetFirmwareRequestMsg createFirmwareRequestMsg(SessionInfoProto sessionInfo, String nameFwSW) {
        return TransportProtos.GetFirmwareRequestMsg.newBuilder()
                .setDeviceIdMSB(sessionInfo.getDeviceIdMSB())
                .setDeviceIdLSB(sessionInfo.getDeviceIdLSB())
                .setTenantIdMSB(sessionInfo.getTenantIdMSB())
                .setTenantIdLSB(sessionInfo.getTenantIdLSB())
                .setType(nameFwSW)
                .build();
    }

    /**
     * !!!  sharedAttr === profileAttr  !!!
     * Get names or keyNames from profile:  resources IsWritable
     *
     * @param lwM2MClient -
     * @return ArrayList  keyNames from profile profileAttr && IsWritable
     */
    private ConcurrentMap<String, String> getNamesFromProfileForSharedAttributes(LwM2mClient lwM2MClient) {

        LwM2mClientProfile profile = clientContext.getProfile(lwM2MClient.getProfileId());
        return new Gson().fromJson(profile.getPostKeyNameProfile().toString(),
                new TypeToken<ConcurrentHashMap<String, String>>() {
                }.getType());
    }

    private boolean validateResourceInModel(LwM2mClient lwM2mClient, String pathIdVer, boolean isWritableNotOptional) {
        ResourceModel resourceModel = lwM2mClient.getResourceModel(pathIdVer, this.config
                .getModelProvider());
        Integer objectId = new LwM2mPath(convertPathFromIdVerToObjectId(pathIdVer)).getObjectId();
        String objectVer = validateObjectVerFromKey(pathIdVer);
        return resourceModel != null && (isWritableNotOptional ?
                objectId != null && objectVer != null && objectVer.equals(lwM2mClient.getRegistration().getSupportedVersion(objectId)) && resourceModel.operations.isWritable() :
                objectId != null && objectVer != null && objectVer.equals(lwM2mClient.getRegistration().getSupportedVersion(objectId)));
    }

    public LwM2MTransportServerConfig getConfig() {
        return this.config;
    }

}<|MERGE_RESOLUTION|>--- conflicted
+++ resolved
@@ -134,12 +134,9 @@
     public final LwM2mTransportServerHelper helper;
     private final LwM2MJsonAdaptor adaptor;
     private final LwM2mClientContext clientContext;
-<<<<<<< HEAD
     private final LwM2mTransportRequest lwM2mTransportRequest;
     private final TbLwM2MDtlsSessionStore sessionStore;
-=======
-    public final LwM2mTransportRequest lwM2mTransportRequest;
->>>>>>> e9f5fd27
+
 
     public DefaultLwM2MTransportMsgHandler(TransportService transportService, LwM2MTransportServerConfig config, LwM2mTransportServerHelper helper,
                                            LwM2mClientContext clientContext,
@@ -248,7 +245,8 @@
             try {
                 this.setCancelObservationsAll(registration);
                 this.sendLogsToThingsboard(LOG_LW2M_INFO + ": Client unRegistration", registration.getId());
-                this.closeClientSession(registration);                ;
+                this.closeClientSession(registration);
+                ;
             } catch (Throwable t) {
                 log.error("[{}] endpoint [{}] error Unable un registration.", registration.getEndpoint(), t);
                 this.sendLogsToThingsboard(LOG_LW2M_ERROR + String.format(": Client Unable un Registration, %s", t.getMessage()), registration.getId());
@@ -330,7 +328,7 @@
         } else if (response.getContent() instanceof LwM2mObjectInstance) {
             value = lwM2MClient.instanceToString((LwM2mObjectInstance) response.getContent(), this.converter, pathIdVer);
         } else if (response.getContent() instanceof LwM2mResource) {
-            value = lwM2MClient.resourceToString ((LwM2mResource) response.getContent(), this.converter, pathIdVer);
+            value = lwM2MClient.resourceToString((LwM2mResource) response.getContent(), this.converter, pathIdVer);
         }
         String msg = String.format("%s: type operation %s path - %s value - %s", LOG_LW2M_INFO,
                 READ, pathIdVer, value);
@@ -715,31 +713,15 @@
      */
     private void updateResourcesValue(Registration registration, LwM2mResource lwM2mResource, String path) {
         LwM2mClient lwM2MClient = clientContext.getOrRegister(registration);
-<<<<<<< HEAD
         if (lwM2MClient.saveResourceValue(path, lwM2mResource, this.config.getModelProvider())) {
-            if (FR_PATH_RESOURCE_VER_ID.equals(convertPathFromIdVerToObjectId(path)) &&
-                    lwM2MClient.getFrUpdate().getCurrentFwVersion() != null
-                    && !lwM2MClient.getFrUpdate().getCurrentFwVersion().equals(lwM2MClient.getFrUpdate().getClientFwVersion())
-                    && lwM2MClient.isUpdateFw()) {
-
-                /** version != null
-                 * set setClient_fw_version = value
-                 **/
-                lwM2MClient.setUpdateFw(false);
-                lwM2MClient.getFrUpdate().setClientFwVersion(lwM2mResource.getValue().toString());
-                log.warn("updateFirmwareClient3");
-                this.updateFirmwareClient(lwM2MClient);
-=======
-        if (lwM2MClient.saveResourceValue(path, lwM2mResource, this.config
-                .getModelProvider())) {
             /** version != null
              * set setClient_fw_info... = value
              **/
             if (lwM2MClient.getFwUpdate().isInfoFwSwUpdate()) {
-                lwM2MClient.getFwUpdate().initReadValue(this, path);
+                lwM2MClient.getFwUpdate().initReadValue(this, lwM2mTransportRequest, path);
             }
             if (lwM2MClient.getSwUpdate().isInfoFwSwUpdate()) {
-                lwM2MClient.getSwUpdate().initReadValue(this, path);
+                lwM2MClient.getSwUpdate().initReadValue(this, lwM2mTransportRequest, path);
             }
 
             /**
@@ -756,13 +738,13 @@
                     && (convertPathFromObjectIdToIdVer(FW_RESULT_ID, registration).equals(path))) {
                 if (DOWNLOADED.name().equals(lwM2MClient.getFwUpdate().getStateUpdate())
                         && lwM2MClient.getFwUpdate().conditionalFwExecuteStart()) {
-                    lwM2MClient.getFwUpdate().executeFwSwWare();
+                    lwM2MClient.getFwUpdate().executeFwSwWare(this, lwM2mTransportRequest);
                 } else if (UPDATING.name().equals(lwM2MClient.getFwUpdate().getStateUpdate())
                         && lwM2MClient.getFwUpdate().conditionalFwExecuteAfterSuccess()) {
-                    lwM2MClient.getFwUpdate().finishFwSwUpdate(true);
+                    lwM2MClient.getFwUpdate().finishFwSwUpdate(this, true);
                 } else if (UPDATING.name().equals(lwM2MClient.getFwUpdate().getStateUpdate())
                         && lwM2MClient.getFwUpdate().conditionalFwExecuteAfterError()) {
-                    lwM2MClient.getFwUpdate().finishFwSwUpdate(false);
+                    lwM2MClient.getFwUpdate().finishFwSwUpdate(this, false);
                 }
             }
 
@@ -781,15 +763,14 @@
                     && (convertPathFromObjectIdToIdVer(SW_RESULT_ID, registration).equals(path))) {
                 if (DOWNLOADED.name().equals(lwM2MClient.getSwUpdate().getStateUpdate())
                         && lwM2MClient.getSwUpdate().conditionalSwUpdateExecute()) {
-                    lwM2MClient.getSwUpdate().executeFwSwWare();
+                    lwM2MClient.getSwUpdate().executeFwSwWare(this, lwM2mTransportRequest);
                 } else if (UPDATING.name().equals(lwM2MClient.getSwUpdate().getStateUpdate())
                         && lwM2MClient.getSwUpdate().conditionalSwExecuteAfterSuccess()) {
-                    lwM2MClient.getSwUpdate().finishFwSwUpdate(true);
+                    lwM2MClient.getSwUpdate().finishFwSwUpdate(this, true);
                 } else if (UPDATING.name().equals(lwM2MClient.getSwUpdate().getStateUpdate())
                         && lwM2MClient.getSwUpdate().conditionalSwExecuteAfterError()) {
-                    lwM2MClient.getSwUpdate().finishFwSwUpdate(false);
-                }
->>>>>>> e9f5fd27
+                    lwM2MClient.getSwUpdate().finishFwSwUpdate(this, false);
+                }
             }
             Set<String> paths = new HashSet<>();
             paths.add(path);
@@ -1442,7 +1423,7 @@
                                     lwM2MClient.getFwUpdate().setCurrentVersion(response.getVersion());
                                     lwM2MClient.getFwUpdate().setCurrentTitle(response.getTitle());
                                     lwM2MClient.getFwUpdate().setCurrentId(new FirmwareId(new UUID(response.getFirmwareIdMSB(), response.getFirmwareIdLSB())).getId());
-                                    lwM2MClient.getFwUpdate().sendReadObserveInfo(serviceImpl);
+                                    lwM2MClient.getFwUpdate().sendReadObserveInfo(lwM2mTransportRequest);
                                 } else {
                                     log.trace("Firmware [{}] [{}]", lwM2MClient.getDeviceName(), response.getResponseStatus().toString());
                                 }
@@ -1471,7 +1452,7 @@
                                     lwM2MClient.getSwUpdate().setCurrentVersion(response.getVersion());
                                     lwM2MClient.getSwUpdate().setCurrentTitle(response.getTitle());
                                     lwM2MClient.getSwUpdate().setCurrentId(new FirmwareId(new UUID(response.getFirmwareIdMSB(), response.getFirmwareIdLSB())).getId());
-                                    lwM2MClient.getSwUpdate().sendReadObserveInfo(serviceImpl);
+                                    lwM2MClient.getSwUpdate().sendReadObserveInfo(lwM2mTransportRequest);
                                 } else {
                                     log.trace("Software [{}] [{}]", lwM2MClient.getDeviceName(), response.getResponseStatus().toString());
                                 }
