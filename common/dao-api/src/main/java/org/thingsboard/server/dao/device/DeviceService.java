/**
 * Copyright © 2016-2020 The Thingsboard Authors
 *
 * Licensed under the Apache License, Version 2.0 (the "License");
 * you may not use this file except in compliance with the License.
 * You may obtain a copy of the License at
 *
 *     http://www.apache.org/licenses/LICENSE-2.0
 *
 * Unless required by applicable law or agreed to in writing, software
 * distributed under the License is distributed on an "AS IS" BASIS,
 * WITHOUT WARRANTIES OR CONDITIONS OF ANY KIND, either express or implied.
 * See the License for the specific language governing permissions and
 * limitations under the License.
 */
package org.thingsboard.server.dao.device;

import com.google.common.util.concurrent.ListenableFuture;
import org.thingsboard.server.common.data.Device;
import org.thingsboard.server.common.data.EntitySubtype;
import org.thingsboard.server.common.data.device.DeviceSearchQuery;
import org.thingsboard.server.common.data.id.CustomerId;
import org.thingsboard.server.common.data.id.DeviceId;
import org.thingsboard.server.common.data.id.EdgeId;
import org.thingsboard.server.common.data.id.TenantId;
import org.thingsboard.server.common.data.page.TextPageData;
import org.thingsboard.server.common.data.page.TextPageLink;
import org.thingsboard.server.common.data.page.TimePageData;
import org.thingsboard.server.common.data.page.TimePageLink;

import java.util.List;

public interface DeviceService {

    Device findDeviceById(TenantId tenantId, DeviceId deviceId);

    ListenableFuture<Device> findDeviceByIdAsync(TenantId tenantId, DeviceId deviceId);

    Device findDeviceByTenantIdAndName(TenantId tenantId, String name);

    Device saveDevice(Device device);

    Device saveDeviceWithAccessToken(Device device, String accessToken);

    Device assignDeviceToCustomer(TenantId tenantId, DeviceId deviceId, CustomerId customerId);

    Device unassignDeviceFromCustomer(TenantId tenantId, DeviceId deviceId);

    void deleteDevice(TenantId tenantId, DeviceId deviceId);

    TextPageData<Device> findDevicesByTenantId(TenantId tenantId, TextPageLink pageLink);

    TextPageData<Device> findDevicesByTenantIdAndType(TenantId tenantId, String type, TextPageLink pageLink);

    ListenableFuture<List<Device>> findDevicesByTenantIdAndIdsAsync(TenantId tenantId, List<DeviceId> deviceIds);

    void deleteDevicesByTenantId(TenantId tenantId);

    TextPageData<Device> findDevicesByTenantIdAndCustomerId(TenantId tenantId, CustomerId customerId, TextPageLink pageLink);

    TextPageData<Device> findDevicesByTenantIdAndCustomerIdAndType(TenantId tenantId, CustomerId customerId, String type, TextPageLink pageLink);

    ListenableFuture<List<Device>> findDevicesByTenantIdCustomerIdAndIdsAsync(TenantId tenantId, CustomerId customerId, List<DeviceId> deviceIds);

    void unassignCustomerDevices(TenantId tenantId, CustomerId customerId);

    ListenableFuture<List<Device>> findDevicesByQuery(TenantId tenantId, DeviceSearchQuery query);

    ListenableFuture<List<EntitySubtype>> findDeviceTypesByTenantId(TenantId tenantId);

<<<<<<< HEAD
    Device assignDeviceToEdge(TenantId tenantId, DeviceId deviceId, EdgeId edgeId);

    Device unassignDeviceFromEdge(TenantId tenantId, DeviceId deviceId, EdgeId edgeId);

    ListenableFuture<TimePageData<Device>> findDevicesByTenantIdAndEdgeId(TenantId tenantId, EdgeId edgeId, TimePageLink pageLink);
=======
    Device assignDeviceToTenant(TenantId tenantId, Device device);

>>>>>>> 3f9f6efc
}<|MERGE_RESOLUTION|>--- conflicted
+++ resolved
@@ -68,14 +68,11 @@
 
     ListenableFuture<List<EntitySubtype>> findDeviceTypesByTenantId(TenantId tenantId);
 
-<<<<<<< HEAD
+    Device assignDeviceToTenant(TenantId tenantId, Device device);
+
     Device assignDeviceToEdge(TenantId tenantId, DeviceId deviceId, EdgeId edgeId);
 
     Device unassignDeviceFromEdge(TenantId tenantId, DeviceId deviceId, EdgeId edgeId);
 
     ListenableFuture<TimePageData<Device>> findDevicesByTenantIdAndEdgeId(TenantId tenantId, EdgeId edgeId, TimePageLink pageLink);
-=======
-    Device assignDeviceToTenant(TenantId tenantId, Device device);
-
->>>>>>> 3f9f6efc
 }