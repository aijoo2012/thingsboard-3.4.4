/**
 * Copyright © 2016-2020 The Thingsboard Authors
 *
 * Licensed under the Apache License, Version 2.0 (the "License");
 * you may not use this file except in compliance with the License.
 * You may obtain a copy of the License at
 *
 *     http://www.apache.org/licenses/LICENSE-2.0
 *
 * Unless required by applicable law or agreed to in writing, software
 * distributed under the License is distributed on an "AS IS" BASIS,
 * WITHOUT WARRANTIES OR CONDITIONS OF ANY KIND, either express or implied.
 * See the License for the specific language governing permissions and
 * limitations under the License.
 */
syntax = "proto3";
package transport;

option java_package = "org.thingsboard.server.gen.transport";
option java_outer_classname = "TransportProtos";

message QueueInfo {
  string name = 1;
  string topic = 2;
  int32 partitions = 3;
}

/**
 * Service Discovery Data Structures;
 */
message ServiceInfo {
  string serviceId = 1;
  repeated string serviceTypes = 2;
  int64 tenantIdMSB = 3;
  int64 tenantIdLSB = 4;
  repeated QueueInfo ruleEngineQueues = 5;
}

/**
 * Transport Service Data Structures;
 */
message SessionInfoProto {
  string nodeId = 1;
  int64 sessionIdMSB = 2;
  int64 sessionIdLSB = 3;
  int64 tenantIdMSB = 4;
  int64 tenantIdLSB = 5;
  int64 deviceIdMSB = 6;
  int64 deviceIdLSB = 7;
  string deviceName = 8;
  string deviceType = 9;
  int64 gwSessionIdMSB = 10;
  int64 gwSessionIdLSB = 11;
  int64 deviceProfileIdMSB = 12;
  int64 deviceProfileIdLSB = 13;
}

enum SessionEvent {
  OPEN = 0;
  CLOSED = 1;
}

enum SessionType {
  SYNC = 0;
  ASYNC = 1;
}

enum KeyValueType {
  BOOLEAN_V = 0;
  LONG_V = 1;
  DOUBLE_V = 2;
  STRING_V = 3;
  JSON_V = 4;
}

message KeyValueProto {
  string key = 1;
  KeyValueType type = 2;
  bool bool_v = 3;
  int64 long_v = 4;
  double double_v = 5;
  string string_v = 6;
  string json_v = 7;
}

message TsKvProto {
  int64 ts = 1;
  KeyValueProto kv = 2;
}

message TsKvListProto {
  int64 ts = 1;
  repeated KeyValueProto kv = 2;
}

message DeviceInfoProto {
  int64 tenantIdMSB = 1;
  int64 tenantIdLSB = 2;
  int64 deviceIdMSB = 3;
  int64 deviceIdLSB = 4;
  string deviceName = 5;
  string deviceType = 6;
  string additionalInfo = 7;
  int64 deviceProfileIdMSB = 8;
  int64 deviceProfileIdLSB = 9;
}

/**
 * Transport Service Messages;
 */
message SessionEventMsg {
  SessionType sessionType = 1;
  SessionEvent event = 2;
}

message PostTelemetryMsg {
  repeated TsKvListProto tsKvList = 1;
}

message PostAttributeMsg {
  repeated KeyValueProto kv = 1;
}

message GetAttributeRequestMsg {
  int32 requestId = 1;
  repeated string clientAttributeNames = 2;
  repeated string sharedAttributeNames = 3;
}

message GetAttributeResponseMsg {
  int32 requestId = 1;
  repeated TsKvProto clientAttributeList = 2;
  repeated TsKvProto sharedAttributeList = 3;
  string error = 5;
}

message AttributeUpdateNotificationMsg {
  repeated TsKvProto sharedUpdated = 1;
  repeated string sharedDeleted = 2;
}

message ValidateDeviceTokenRequestMsg {
  string token = 1;
}

message ValidateDeviceX509CertRequestMsg {
  string hash = 1;
}

message ValidateBasicMqttCredRequestMsg {
  string clientId = 1;
  string userName = 2;
  string password = 3;
}

message ValidateDeviceCredentialsResponseMsg {
  DeviceInfoProto deviceInfo = 1;
  string credentialsBody = 2;
  bytes profileBody = 3;
}

message GetOrCreateDeviceFromGatewayRequestMsg {
  int64 gatewayIdMSB = 1;
  int64 gatewayIdLSB = 2;
  string deviceName = 3;
  string deviceType = 4;
}

message GetOrCreateDeviceFromGatewayResponseMsg {
  DeviceInfoProto deviceInfo = 1;
  bytes profileBody = 2;
}

message GetTenantRoutingInfoRequestMsg {
  int64 tenantIdMSB = 1;
  int64 tenantIdLSB = 2;
}

message GetTenantRoutingInfoResponseMsg {
  bool isolatedTbCore = 1;
  bool isolatedTbRuleEngine = 2;
}

message GetDeviceProfileRequestMsg {
  int64 profileIdMSB = 1;
  int64 profileIdLSB = 2;
}

message GetDeviceProfileResponseMsg {
  bytes data = 1;
}

message DeviceProfileUpdateMsg {
  bytes data = 1;
}

message DeviceProfileDeleteMsg {
    int64 profileIdMSB = 1;
    int64 profileIdLSB = 2;
}

message SessionCloseNotificationProto {
  string message = 1;
}

message SubscribeToAttributeUpdatesMsg {
  bool unsubscribe = 1;
}

message SubscribeToRPCMsg {
  bool unsubscribe = 1;
}

message ToDeviceRpcRequestMsg {
  int32 requestId = 1;
  string methodName = 2;
  string params = 3;
}

message ToDeviceRpcResponseMsg {
  int32 requestId = 1;
  string payload = 2;
}

message ToServerRpcRequestMsg {
  int32 requestId = 1;
  string methodName = 2;
  string params = 3;
}

message ToServerRpcResponseMsg {
  int32 requestId = 1;
  string payload = 2;
  string error = 3;
}

message ClaimDeviceMsg {
  int64 deviceIdMSB = 1;
  int64 deviceIdLSB = 2;
  string secretKey = 3;
  int64 durationMs = 4;
}

//Used to report session state to tb-Service and persist this state in the cache on the tb-Service level.
message SubscriptionInfoProto {
  int64 lastActivityTime = 1;
  bool attributeSubscription = 2;
  bool rpcSubscription = 3;
}

message SessionSubscriptionInfoProto {
  SessionInfoProto sessionInfo = 1;
  SubscriptionInfoProto subscriptionInfo = 2;
}

message DeviceSessionsCacheEntry {
  repeated SessionSubscriptionInfoProto sessions = 1;
}

message TransportToDeviceActorMsg {
  SessionInfoProto sessionInfo = 1;
  SessionEventMsg sessionEvent = 2;
  GetAttributeRequestMsg getAttributes = 3;
  SubscribeToAttributeUpdatesMsg subscribeToAttributes = 4;
  SubscribeToRPCMsg subscribeToRPC = 5;
  ToDeviceRpcResponseMsg toDeviceRPCCallResponse = 6;
  SubscriptionInfoProto subscriptionInfo = 7;
  ClaimDeviceMsg claimDevice = 8;
}

message TransportToRuleEngineMsg {
  SessionInfoProto sessionInfo = 1;
  PostTelemetryMsg postTelemetry = 2;
  PostAttributeMsg postAttributes = 3;
  ToDeviceRpcResponseMsg toDeviceRPCCallResponse = 4;
  ToServerRpcRequestMsg toServerRPCCallRequest = 5;
}

/**
 * TB Core Data Structures
 */

message TbSubscriptionProto {
  string serviceId = 1;
  string sessionId = 2;
  int32 subscriptionId = 3;
  string entityType = 4;
  int64 tenantIdMSB = 5;
  int64 tenantIdLSB = 6;
  int64 entityIdMSB = 7;
  int64 entityIdLSB = 8;
}

message TbTimeSeriesSubscriptionProto {
  TbSubscriptionProto sub = 1;
  bool allKeys = 2;
  repeated TbSubscriptionKetStateProto keyStates = 3;
  int64 startTime = 4;
  int64 endTime = 5;
}

message TbAttributeSubscriptionProto {
  TbSubscriptionProto sub = 1;
  bool allKeys = 2;
  repeated TbSubscriptionKetStateProto keyStates = 3;
  string scope = 4;
}

message TbAlarmSubscriptionProto {
  TbSubscriptionProto sub = 1;
  int64 ts = 2;
}

message TbSubscriptionUpdateProto {
  string sessionId = 1;
  int32 subscriptionId = 2;
  int32 errorCode = 3;
  string errorMsg = 4;
  repeated TbSubscriptionUpdateValueListProto data = 5;
}

message TbAlarmSubscriptionUpdateProto {
  string sessionId = 1;
  int32 subscriptionId = 2;
  int32 errorCode = 3;
  string errorMsg = 4;
  string alarm = 5;
  bool deleted = 6;
}

message TbAttributeUpdateProto {
  string entityType = 1;
  int64 entityIdMSB = 2;
  int64 entityIdLSB = 3;
  int64 tenantIdMSB = 4;
  int64 tenantIdLSB = 5;
  string scope = 6;
  repeated TsKvProto data = 7;
}

message TbAlarmUpdateProto {
  string entityType = 1;
  int64 entityIdMSB = 2;
  int64 entityIdLSB = 3;
  int64 tenantIdMSB = 4;
  int64 tenantIdLSB = 5;
  string alarm = 6;
}

message TbAlarmDeleteProto {
  string entityType = 1;
  int64 entityIdMSB = 2;
  int64 entityIdLSB = 3;
  int64 tenantIdMSB = 4;
  int64 tenantIdLSB = 5;
  string alarm = 6;
}

message TbAttributeDeleteProto {
  string entityType = 1;
  int64 entityIdMSB = 2;
  int64 entityIdLSB = 3;
  int64 tenantIdMSB = 4;
  int64 tenantIdLSB = 5;
  string scope = 6;
  repeated string keys = 7;
}

message TbTimeSeriesUpdateProto {
  string entityType = 1;
  int64 entityIdMSB = 2;
  int64 entityIdLSB = 3;
  int64 tenantIdMSB = 4;
  int64 tenantIdLSB = 5;
  repeated TsKvProto data = 6;
}

message TbSubscriptionCloseProto {
  string sessionId = 1;
  int32 subscriptionId = 2;
}

message TbSubscriptionKetStateProto {
  string key = 1;
  int64 ts = 2;
}

message TbSubscriptionUpdateValueListProto {
  string key = 1;
  repeated int64 ts = 2;
  repeated string value = 3;
}

/**
 * TB Core to TB Core messages
 */

message DeviceStateServiceMsgProto {
  int64 tenantIdMSB = 1;
  int64 tenantIdLSB = 2;
  int64 deviceIdMSB = 3;
  int64 deviceIdLSB = 4;
  bool added = 5;
  bool updated = 6;
  bool deleted = 7;
}

message SubscriptionMgrMsgProto {
  TbTimeSeriesSubscriptionProto telemetrySub = 1;
  TbAttributeSubscriptionProto attributeSub = 2;
  TbSubscriptionCloseProto subClose = 3;
  TbTimeSeriesUpdateProto tsUpdate = 4;
  TbAttributeUpdateProto attrUpdate = 5;
  TbAttributeDeleteProto attrDelete = 6;
  TbAlarmSubscriptionProto alarmSub = 7;
  TbAlarmUpdateProto alarmUpdate = 8;
  TbAlarmDeleteProto alarmDelete = 9;
}

message LocalSubscriptionServiceMsgProto {
  TbSubscriptionUpdateProto subUpdate = 1;
  TbAlarmSubscriptionUpdateProto alarmSubUpdate = 2;
}

message FromDeviceRPCResponseProto {
  int64 requestIdMSB = 1;
  int64 requestIdLSB = 2;
  string response = 3;
  int32 error = 4;
}

<<<<<<< HEAD
message EdgeNotificationMsgProto {
  int64 tenantIdMSB = 1;
  int64 tenantIdLSB = 2;
  int64 edgeIdMSB = 3;
  int64 edgeIdLSB = 4;
  string edgeEventType = 5;
  string edgeEventAction = 6;
  int64 entityIdMSB = 7;
  int64 entityIdLSB = 8;
  string entityType = 9;
  string entityBody = 10;
  PostTelemetryMsg postTelemetryMsg = 11;
  PostAttributeMsg postAttributesMsg = 12;
}

=======
>>>>>>> 40e13cce
/**
 * Main messages;
 */

/* Request from Transport Service to ThingsBoard Core Service */
message TransportApiRequestMsg {
  ValidateDeviceTokenRequestMsg validateTokenRequestMsg = 1;
  ValidateDeviceX509CertRequestMsg validateX509CertRequestMsg = 2;
  GetOrCreateDeviceFromGatewayRequestMsg getOrCreateDeviceRequestMsg = 3;
  GetTenantRoutingInfoRequestMsg getTenantRoutingInfoRequestMsg = 4;
  GetDeviceProfileRequestMsg getDeviceProfileRequestMsg = 5;
  ValidateBasicMqttCredRequestMsg validateBasicMqttCredRequestMsg = 6;
}

/* Response from ThingsBoard Core Service to Transport Service */
message TransportApiResponseMsg {
  ValidateDeviceCredentialsResponseMsg validateCredResponseMsg = 1;
  GetOrCreateDeviceFromGatewayResponseMsg getOrCreateDeviceResponseMsg = 2;
  GetTenantRoutingInfoResponseMsg getTenantRoutingInfoResponseMsg = 4;
  GetDeviceProfileResponseMsg getDeviceProfileResponseMsg = 5;
}

/* Messages that are handled by ThingsBoard Core Service */
message ToCoreMsg {
  TransportToDeviceActorMsg toDeviceActorMsg = 1;
  DeviceStateServiceMsgProto deviceStateServiceMsg = 2;
  SubscriptionMgrMsgProto toSubscriptionMgrMsg = 3;
  bytes toDeviceActorNotificationMsg = 4;
  EdgeNotificationMsgProto edgeNotificationMsg = 5;
}

/* High priority messages with low latency are handled by ThingsBoard Core Service separately */
message ToCoreNotificationMsg {
  LocalSubscriptionServiceMsgProto toLocalSubscriptionServiceMsg = 1;
  FromDeviceRPCResponseProto fromDeviceRpcResponse = 2;
  bytes componentLifecycleMsg = 3;
}

/* Messages that are handled by ThingsBoard RuleEngine Service */
message ToRuleEngineMsg {
  int64 tenantIdMSB = 1;
  int64 tenantIdLSB = 2;
  bytes tbMsg = 3;
  repeated string relationTypes = 4;
  string failureMessage = 5;
}

message ToRuleEngineNotificationMsg {
  bytes componentLifecycleMsg = 1;
  FromDeviceRPCResponseProto fromDeviceRpcResponse = 2;
}

/* Messages that are handled by ThingsBoard Transport Service */
message ToTransportMsg {
  int64 sessionIdMSB = 1;
  int64 sessionIdLSB = 2;
  SessionCloseNotificationProto sessionCloseNotification = 3;
  GetAttributeResponseMsg getAttributesResponse = 4;
  AttributeUpdateNotificationMsg attributeUpdateNotification = 5;
  ToDeviceRpcRequestMsg toDeviceRequest = 6;
  ToServerRpcResponseMsg toServerResponse = 7;
  DeviceProfileUpdateMsg deviceProfileUpdateMsg = 8;
  DeviceProfileDeleteMsg deviceProfileDeleteMsg = 9;
}<|MERGE_RESOLUTION|>--- conflicted
+++ resolved
@@ -429,7 +429,6 @@
   int32 error = 4;
 }
 
-<<<<<<< HEAD
 message EdgeNotificationMsgProto {
   int64 tenantIdMSB = 1;
   int64 tenantIdLSB = 2;
@@ -445,8 +444,6 @@
   PostAttributeMsg postAttributesMsg = 12;
 }
 
-=======
->>>>>>> 40e13cce
 /**
  * Main messages;
  */
