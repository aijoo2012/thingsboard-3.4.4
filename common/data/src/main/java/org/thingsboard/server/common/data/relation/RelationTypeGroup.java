--- conflicted
+++ resolved
@@ -22,11 +22,7 @@
     DASHBOARD,
     RULE_CHAIN,
     RULE_NODE,
-<<<<<<< HEAD
-    EDGE
-=======
     EDGE,
     EDGE_DEFAULT_RULE_CHAIN
->>>>>>> f5ab5d7a
 
 }