--- conflicted
+++ resolved
@@ -393,18 +393,12 @@
             TenantId tenantId = user.getTenantId();
             CustomerId customerId = new CustomerId(toUUID(strCustomerId));
             checkCustomerId(customerId, Operation.READ);
-<<<<<<< HEAD
             PageLink pageLink = createPageLink(pageSize, page, textSearch, sortProperty, sortOrder);
             PageData<Edge> result;
-=======
-            TextPageLink pageLink = createPageLink(limit, textSearch, idOffset, textOffset);
-            TextPageData<Edge> result;
->>>>>>> 15f4a85d
             if (type != null && type.trim().length() > 0) {
                 result = edgeService.findEdgesByTenantIdAndCustomerIdAndType(tenantId, customerId, type, pageLink);
             } else {
                 result = edgeService.findEdgesByTenantIdAndCustomerId(tenantId, customerId, pageLink);
-<<<<<<< HEAD
             }
             if (Authority.CUSTOMER_USER.equals(user.getAuthority())) {
                 for (Edge edge : result.getData()) {
@@ -446,14 +440,6 @@
                     cleanUpSensitiveData(edge);
                 }
             }
-=======
-            }
-            if (Authority.CUSTOMER_USER.equals(user.getAuthority())) {
-                for (Edge edge : result.getData()) {
-                    cleanUpSensitiveData(edge);
-                }
-            }
->>>>>>> 15f4a85d
             return checkNotNull(result);
         } catch (Exception e) {
             throw handleException(e);
