--- conflicted
+++ resolved
@@ -33,10 +33,7 @@
 import org.thingsboard.server.common.data.DataConstants;
 import org.thingsboard.server.common.data.Device;
 import org.thingsboard.server.common.data.DeviceInfo;
-<<<<<<< HEAD
-=======
 import org.thingsboard.server.common.data.DeviceProfile;
->>>>>>> 40e13cce
 import org.thingsboard.server.common.data.EntityType;
 import org.thingsboard.server.common.data.EntityView;
 import org.thingsboard.server.common.data.EntityViewInfo;
@@ -60,11 +57,8 @@
 import org.thingsboard.server.common.data.id.CustomerId;
 import org.thingsboard.server.common.data.id.DashboardId;
 import org.thingsboard.server.common.data.id.DeviceId;
-<<<<<<< HEAD
+import org.thingsboard.server.common.data.id.DeviceProfileId;
 import org.thingsboard.server.common.data.id.EdgeId;
-=======
-import org.thingsboard.server.common.data.id.DeviceProfileId;
->>>>>>> 40e13cce
 import org.thingsboard.server.common.data.id.EntityId;
 import org.thingsboard.server.common.data.id.EntityIdFactory;
 import org.thingsboard.server.common.data.id.EntityViewId;
@@ -119,11 +113,8 @@
 import org.thingsboard.server.queue.provider.TbQueueProducerProvider;
 import org.thingsboard.server.queue.util.TbCoreComponent;
 import org.thingsboard.server.service.component.ComponentDiscoveryService;
-<<<<<<< HEAD
 import org.thingsboard.server.service.edge.EdgeNotificationService;
-=======
 import org.thingsboard.server.service.profile.TbDeviceProfileCache;
->>>>>>> 40e13cce
 import org.thingsboard.server.service.queue.TbClusterService;
 import org.thingsboard.server.service.security.model.SecurityUser;
 import org.thingsboard.server.service.security.permission.AccessControlService;
@@ -233,14 +224,13 @@
     protected TbQueueProducerProvider producerProvider;
 
     @Autowired
-<<<<<<< HEAD
+    protected TbDeviceProfileCache deviceProfileCache;
+
+    @Autowired
     protected EdgeNotificationService edgeNotificationService;
 
     @Autowired
     protected EdgeEventService edgeEventService;
-=======
-    protected TbDeviceProfileCache deviceProfileCache;
->>>>>>> 40e13cce
 
     @Value("${server.log_controller_error_stack_trace}")
     @Getter
@@ -743,19 +733,17 @@
             case ALARM_CLEAR:
                 msgType = DataConstants.ALARM_CLEAR;
                 break;
-<<<<<<< HEAD
+            case ASSIGNED_FROM_TENANT:
+                msgType = DataConstants.ENTITY_ASSIGNED_FROM_TENANT;
+                break;
+            case ASSIGNED_TO_TENANT:
+                msgType = DataConstants.ENTITY_ASSIGNED_TO_TENANT;
+                break;
             case ASSIGNED_TO_EDGE:
                 msgType = DataConstants.ENTITY_ASSIGNED_TO_EDGE;
                 break;
             case UNASSIGNED_FROM_EDGE:
                 msgType = DataConstants.ENTITY_UNASSIGNED_FROM_EDGE;
-=======
-            case ASSIGNED_FROM_TENANT:
-                msgType = DataConstants.ENTITY_ASSIGNED_FROM_TENANT;
-                break;
-            case ASSIGNED_TO_TENANT:
-                msgType = DataConstants.ENTITY_ASSIGNED_TO_TENANT;
->>>>>>> 40e13cce
                 break;
         }
         if (!StringUtils.isEmpty(msgType)) {
@@ -856,7 +844,14 @@
         return result;
     }
 
-<<<<<<< HEAD
+    protected <E extends HasName> String entityToStr(E entity) {
+        try {
+            return json.writeValueAsString(json.valueToTree(entity));
+        } catch (JsonProcessingException e) {
+            log.warn("[{}] Failed to convert entity to string!", entity, e);
+        }
+        return null;
+    }
     protected void sendNotificationMsgToEdgeService(TenantId tenantId, EntityRelation relation, ActionType edgeEventAction) {
         try {
             sendNotificationMsgToEdgeService(tenantId, null, null, json.writeValueAsString(relation), EdgeEventType.RELATION, edgeEventAction);
@@ -897,15 +892,6 @@
         TransportProtos.EdgeNotificationMsgProto msg = builder.build();
         tbClusterService.pushMsgToCore(tenantId, entityId != null ? entityId : tenantId,
                 TransportProtos.ToCoreMsg.newBuilder().setEdgeNotificationMsg(msg).build(), null);
-=======
-    protected <E extends HasName> String entityToStr(E entity) {
-        try {
-            return json.writeValueAsString(json.valueToTree(entity));
-        } catch (JsonProcessingException e) {
-            log.warn("[{}] Failed to convert entity to string!", entity, e);
-        }
-        return null;
->>>>>>> 40e13cce
     }
 
 }