/**
 * Copyright © 2016-2020 The Thingsboard Authors
 *
 * Licensed under the Apache License, Version 2.0 (the "License");
 * you may not use this file except in compliance with the License.
 * You may obtain a copy of the License at
 *
 *     http://www.apache.org/licenses/LICENSE-2.0
 *
 * Unless required by applicable law or agreed to in writing, software
 * distributed under the License is distributed on an "AS IS" BASIS,
 * WITHOUT WARRANTIES OR CONDITIONS OF ANY KIND, either express or implied.
 * See the License for the specific language governing permissions and
 * limitations under the License.
 */
package org.thingsboard.server.service.apiusage;

import lombok.Getter;
import lombok.Setter;
import org.thingsboard.server.common.data.ApiUsageRecordKey;
<<<<<<< HEAD
import org.thingsboard.server.common.data.id.ApiUsageStateId;
=======
import org.thingsboard.server.common.data.ApiUsageState;
import org.thingsboard.server.common.data.TenantProfile;
import org.thingsboard.server.common.data.TenantProfileData;
>>>>>>> 9d14a389
import org.thingsboard.server.common.data.id.EntityId;
import org.thingsboard.server.common.data.id.TenantProfileId;
import org.thingsboard.server.common.msg.tools.SchedulerUtils;

import java.util.Map;
import java.util.concurrent.ConcurrentHashMap;

public class TenantApiUsageState {

    private final Map<ApiUsageRecordKey, Long> currentCycleValues = new ConcurrentHashMap<>();
    private final Map<ApiUsageRecordKey, Long> currentHourValues = new ConcurrentHashMap<>();

    @Getter
<<<<<<< HEAD
    private final ApiUsageStateId id;
=======
    @Setter
    private TenantProfileId tenantProfileId;
    @Getter
    @Setter
    private TenantProfileData tenantProfileData;
    @Getter
    private final ApiUsageState apiUsageState;
>>>>>>> 9d14a389
    @Getter
    private volatile long currentCycleTs;
    @Getter
    private volatile long nextCycleTs;
    @Getter
    private volatile long currentHourTs;

<<<<<<< HEAD
    public TenantApiUsageState(ApiUsageStateId id) {
        this.id = id;
=======
    public TenantApiUsageState(TenantProfile tenantProfile, ApiUsageState apiUsageState) {
        this.tenantProfileId = tenantProfile.getId();
        this.tenantProfileData = tenantProfile.getProfileData();
        this.apiUsageState = apiUsageState;
>>>>>>> 9d14a389
        this.currentCycleTs = SchedulerUtils.getStartOfCurrentMonth();
        this.nextCycleTs = SchedulerUtils.getStartOfNextMonth();
        this.currentHourTs = SchedulerUtils.getStartOfCurrentHour();
    }

    public void put(ApiUsageRecordKey key, Long value) {
        currentCycleValues.put(key, value);
    }

    public void putHourly(ApiUsageRecordKey key, Long value) {
        currentHourValues.put(key, value);
    }

    public long add(ApiUsageRecordKey key, long value) {
        long result = currentCycleValues.getOrDefault(key, 0L) + value;
        currentCycleValues.put(key, result);
        return result;
    }

    public long get(ApiUsageRecordKey key) {
        return currentCycleValues.getOrDefault(key, 0L);
    }

    public long addToHourly(ApiUsageRecordKey key, long value) {
        long result = currentHourValues.getOrDefault(key, 0L) + value;
        currentHourValues.put(key, result);
        return result;
    }

    public void setHour(long currentHourTs) {
        this.currentHourTs = currentHourTs;
        for (ApiUsageRecordKey key : ApiUsageRecordKey.values()) {
            currentHourValues.put(key, 0L);
        }
    }

    public void setCycles(long currentCycleTs, long nextCycleTs) {
        this.currentCycleTs = currentCycleTs;
        this.nextCycleTs = nextCycleTs;
        for (ApiUsageRecordKey key : ApiUsageRecordKey.values()) {
            currentCycleValues.put(key, 0L);
        }
    }

    public long getProfileThreshold(ApiUsageRecordKey key) {
        Object threshold = tenantProfileData.getProperties().get(key.name());
        if (threshold != null) {
            if (threshold instanceof String) {
                return Long.parseLong((String) threshold);
            } else if (threshold instanceof Long) {
                return (Long) threshold;
            }
        }
        return 0L;
    }

    public EntityId getEntityId() {
        return apiUsageState.getEntityId();
    }

    public boolean isTransportEnabled() {
        return apiUsageState.isTransportEnabled();
    }

    public boolean isDbStorageEnabled() {
        return apiUsageState.isDbStorageEnabled();
    }

    public boolean isRuleEngineEnabled() {
        return apiUsageState.isRuleEngineEnabled();
    }

    public boolean isJsExecEnabled() {
        return apiUsageState.isJsExecEnabled();
    }

    public void setTransportEnabled(boolean transportEnabled) {
        apiUsageState.setTransportEnabled(transportEnabled);
    }

    public void setDbStorageEnabled(boolean dbStorageEnabled) {
        apiUsageState.setDbStorageEnabled(dbStorageEnabled);
    }

    public void setRuleEngineEnabled(boolean ruleEngineEnabled) {
        apiUsageState.setRuleEngineEnabled(ruleEngineEnabled);
    }

    public void setJsExecEnabled(boolean jsExecEnabled) {
        apiUsageState.setJsExecEnabled(jsExecEnabled);
    }

    public boolean isFeatureEnabled(ApiUsageRecordKey recordKey) {
        switch (recordKey) {
            case MSG_COUNT:
            case MSG_BYTES_COUNT:
            case DP_TRANSPORT_COUNT:
                return isTransportEnabled();
            case RE_EXEC_COUNT:
                return isRuleEngineEnabled();
            case DP_STORAGE_COUNT:
                return isDbStorageEnabled();
            case JS_EXEC_COUNT:
                return isJsExecEnabled();
            default:
                return true;
        }
    }

    public boolean setFeatureValue(ApiUsageRecordKey recordKey, boolean value) {
        boolean currentValue = isFeatureEnabled(recordKey);
        switch (recordKey) {
            case MSG_COUNT:
            case MSG_BYTES_COUNT:
            case DP_TRANSPORT_COUNT:
                setTransportEnabled(value);
                break;
            case RE_EXEC_COUNT:
                setRuleEngineEnabled(value);
                break;
            case DP_STORAGE_COUNT:
                setDbStorageEnabled(value);
                break;
            case JS_EXEC_COUNT:
                setJsExecEnabled(value);
                break;
        }
        return currentValue == value;
    }

    public boolean checkStateUpdatedDueToThresholds() {
        boolean update = false;
        for (ApiUsageRecordKey key : ApiUsageRecordKey.values()) {
            update |= checkStateUpdatedDueToThreshold(key);
        }
        return update;
    }

    public boolean checkStateUpdatedDueToThreshold(ApiUsageRecordKey recordKey) {
        long value = get(recordKey);
        long threshold = getProfileThreshold(recordKey);
        return setFeatureValue(recordKey, threshold == 0 || value < threshold);
    }
}<|MERGE_RESOLUTION|>--- conflicted
+++ resolved
@@ -18,13 +18,9 @@
 import lombok.Getter;
 import lombok.Setter;
 import org.thingsboard.server.common.data.ApiUsageRecordKey;
-<<<<<<< HEAD
-import org.thingsboard.server.common.data.id.ApiUsageStateId;
-=======
 import org.thingsboard.server.common.data.ApiUsageState;
 import org.thingsboard.server.common.data.TenantProfile;
 import org.thingsboard.server.common.data.TenantProfileData;
->>>>>>> 9d14a389
 import org.thingsboard.server.common.data.id.EntityId;
 import org.thingsboard.server.common.data.id.TenantProfileId;
 import org.thingsboard.server.common.msg.tools.SchedulerUtils;
@@ -38,9 +34,6 @@
     private final Map<ApiUsageRecordKey, Long> currentHourValues = new ConcurrentHashMap<>();
 
     @Getter
-<<<<<<< HEAD
-    private final ApiUsageStateId id;
-=======
     @Setter
     private TenantProfileId tenantProfileId;
     @Getter
@@ -48,7 +41,6 @@
     private TenantProfileData tenantProfileData;
     @Getter
     private final ApiUsageState apiUsageState;
->>>>>>> 9d14a389
     @Getter
     private volatile long currentCycleTs;
     @Getter
@@ -56,15 +48,10 @@
     @Getter
     private volatile long currentHourTs;
 
-<<<<<<< HEAD
-    public TenantApiUsageState(ApiUsageStateId id) {
-        this.id = id;
-=======
     public TenantApiUsageState(TenantProfile tenantProfile, ApiUsageState apiUsageState) {
         this.tenantProfileId = tenantProfile.getId();
         this.tenantProfileData = tenantProfile.getProfileData();
         this.apiUsageState = apiUsageState;
->>>>>>> 9d14a389
         this.currentCycleTs = SchedulerUtils.getStartOfCurrentMonth();
         this.nextCycleTs = SchedulerUtils.getStartOfNextMonth();
         this.currentHourTs = SchedulerUtils.getStartOfCurrentHour();
