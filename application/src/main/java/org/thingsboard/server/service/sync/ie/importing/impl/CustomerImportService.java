--- conflicted
+++ resolved
@@ -19,9 +19,6 @@
 import org.springframework.stereotype.Service;
 import org.thingsboard.server.common.data.Customer;
 import org.thingsboard.server.common.data.EntityType;
-import org.thingsboard.server.common.data.User;
-import org.thingsboard.server.common.data.edge.EdgeEventActionType;
-import org.thingsboard.server.common.data.exception.ThingsboardException;
 import org.thingsboard.server.common.data.id.CustomerId;
 import org.thingsboard.server.common.data.id.TenantId;
 import org.thingsboard.server.common.data.sync.ie.EntityExportData;
@@ -69,17 +66,6 @@
     }
 
     @Override
-<<<<<<< HEAD
-    protected void onEntitySaved(User user, Customer savedCustomer, Customer oldCustomer) throws ThingsboardException {
-        super.onEntitySaved(user, savedCustomer, oldCustomer);
-        if (oldCustomer != null) {
-            entityActionService.sendEntityNotificationMsgToEdge(user.getTenantId(), savedCustomer.getId(), EdgeEventActionType.UPDATED);
-        }
-    }
-
-    @Override
-=======
->>>>>>> 48c3ce70
     public EntityType getEntityType() {
         return EntityType.CUSTOMER;
     }
