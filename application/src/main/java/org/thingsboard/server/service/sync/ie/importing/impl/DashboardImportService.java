/**
 * Copyright © 2016-2022 The Thingsboard Authors
 *
 * Licensed under the Apache License, Version 2.0 (the "License");
 * you may not use this file except in compliance with the License.
 * You may obtain a copy of the License at
 *
 *     http://www.apache.org/licenses/LICENSE-2.0
 *
 * Unless required by applicable law or agreed to in writing, software
 * distributed under the License is distributed on an "AS IS" BASIS,
 * WITHOUT WARRANTIES OR CONDITIONS OF ANY KIND, either express or implied.
 * See the License for the specific language governing permissions and
 * limitations under the License.
 */
package org.thingsboard.server.service.sync.ie.importing.impl;

import com.fasterxml.jackson.databind.JsonNode;
import lombok.RequiredArgsConstructor;
import org.springframework.stereotype.Service;
import org.thingsboard.common.util.JacksonUtil;
import org.thingsboard.server.common.data.Dashboard;
import org.thingsboard.server.common.data.EntityType;
import org.thingsboard.server.common.data.ShortCustomerInfo;
import org.thingsboard.server.common.data.User;
import org.thingsboard.server.common.data.edge.EdgeEventActionType;
import org.thingsboard.server.common.data.exception.ThingsboardException;
import org.thingsboard.server.common.data.id.CustomerId;
import org.thingsboard.server.common.data.id.DashboardId;
import org.thingsboard.server.common.data.id.TenantId;
import org.thingsboard.server.common.data.sync.ie.EntityExportData;
import org.thingsboard.server.dao.dashboard.DashboardService;
import org.thingsboard.server.queue.util.TbCoreComponent;
import org.thingsboard.server.service.sync.vc.data.EntitiesImportCtx;

import java.util.Arrays;
import java.util.Collections;
import java.util.HashSet;
import java.util.LinkedHashSet;
import java.util.Optional;
import java.util.Set;
import java.util.stream.Collectors;

@Service
@TbCoreComponent
@RequiredArgsConstructor
public class DashboardImportService extends BaseEntityImportService<DashboardId, Dashboard, EntityExportData<Dashboard>> {

    private static final LinkedHashSet<EntityType> HINTS = new LinkedHashSet<>(Arrays.asList(EntityType.DASHBOARD, EntityType.DEVICE, EntityType.ASSET));

    private final DashboardService dashboardService;


    @Override
    protected void setOwner(TenantId tenantId, Dashboard dashboard, IdProvider idProvider) {
        dashboard.setTenantId(tenantId);
    }

    @Override
    protected Dashboard findExistingEntity(EntitiesImportCtx ctx, Dashboard dashboard, IdProvider idProvider) {
        Dashboard existingDashboard = super.findExistingEntity(ctx, dashboard, idProvider);
        if (existingDashboard == null && ctx.isFindExistingByName()) {
            existingDashboard = dashboardService.findTenantDashboardsByTitle(ctx.getTenantId(), dashboard.getName()).stream().findFirst().orElse(null);
        }
        return existingDashboard;
    }

    @Override
    protected Dashboard prepare(EntitiesImportCtx ctx, Dashboard dashboard, Dashboard old, EntityExportData<Dashboard> exportData, IdProvider idProvider) {
        for (JsonNode entityAlias : dashboard.getEntityAliasesConfig()) {
            replaceIdsRecursively(ctx, idProvider, entityAlias, Collections.emptySet(), HINTS);
        }
        for (JsonNode widgetConfig : dashboard.getWidgetsConfig()) {
            replaceIdsRecursively(ctx, idProvider, JacksonUtil.getSafely(widgetConfig, "config", "actions"), Collections.singleton("id"), HINTS);
        }
        return dashboard;
    }

    @Override
    protected Dashboard saveOrUpdate(EntitiesImportCtx ctx, Dashboard dashboard, EntityExportData<Dashboard> exportData, IdProvider idProvider) {
        var tenantId = ctx.getTenantId();

        Set<ShortCustomerInfo> assignedCustomers = Optional.ofNullable(dashboard.getAssignedCustomers()).orElse(Collections.emptySet()).stream()
                .peek(customerInfo -> customerInfo.setCustomerId(idProvider.getInternalId(customerInfo.getCustomerId())))
                .collect(Collectors.toSet());

        if (dashboard.getId() == null) {
            dashboard.setAssignedCustomers(assignedCustomers);
            dashboard = dashboardService.saveDashboard(dashboard);
            for (ShortCustomerInfo customerInfo : assignedCustomers) {
                dashboard = dashboardService.assignDashboardToCustomer(tenantId, dashboard.getId(), customerInfo.getCustomerId());
            }
        } else {
            Set<CustomerId> existingAssignedCustomers = Optional.ofNullable(dashboardService.findDashboardById(tenantId, dashboard.getId()).getAssignedCustomers())
                    .orElse(Collections.emptySet()).stream().map(ShortCustomerInfo::getCustomerId).collect(Collectors.toSet());
            Set<CustomerId> newAssignedCustomers = assignedCustomers.stream().map(ShortCustomerInfo::getCustomerId).collect(Collectors.toSet());

            Set<CustomerId> toUnassign = new HashSet<>(existingAssignedCustomers);
            toUnassign.removeAll(newAssignedCustomers);
            for (CustomerId customerId : toUnassign) {
                assignedCustomers = dashboardService.unassignDashboardFromCustomer(tenantId, dashboard.getId(), customerId).getAssignedCustomers();
            }

            Set<CustomerId> toAssign = new HashSet<>(newAssignedCustomers);
            toAssign.removeAll(existingAssignedCustomers);
            for (CustomerId customerId : toAssign) {
                assignedCustomers = dashboardService.assignDashboardToCustomer(tenantId, dashboard.getId(), customerId).getAssignedCustomers();
            }
            dashboard.setAssignedCustomers(assignedCustomers);
            dashboard = dashboardService.saveDashboard(dashboard);
        }
        return dashboard;
    }

    @Override
    protected Dashboard deepCopy(Dashboard dashboard) {
        return new Dashboard(dashboard);
    }

    @Override
<<<<<<< HEAD
    protected void onEntitySaved(User user, Dashboard savedDashboard, Dashboard oldDashboard) throws ThingsboardException {
        super.onEntitySaved(user, savedDashboard, oldDashboard);
        if (oldDashboard != null) {
            entityActionService.sendEntityNotificationMsgToEdge(user.getTenantId(), savedDashboard.getId(), EdgeEventActionType.UPDATED);
        }
=======
    protected boolean compare(EntitiesImportCtx ctx, EntityExportData<Dashboard> exportData, Dashboard prepared, Dashboard existing) {
        return super.compare(ctx, exportData, prepared, existing) || !prepared.getConfiguration().equals(existing.getConfiguration());
>>>>>>> 48c3ce70
    }

    @Override
    public EntityType getEntityType() {
        return EntityType.DASHBOARD;
    }

}<|MERGE_RESOLUTION|>--- conflicted
+++ resolved
@@ -118,16 +118,8 @@
     }
 
     @Override
-<<<<<<< HEAD
-    protected void onEntitySaved(User user, Dashboard savedDashboard, Dashboard oldDashboard) throws ThingsboardException {
-        super.onEntitySaved(user, savedDashboard, oldDashboard);
-        if (oldDashboard != null) {
-            entityActionService.sendEntityNotificationMsgToEdge(user.getTenantId(), savedDashboard.getId(), EdgeEventActionType.UPDATED);
-        }
-=======
     protected boolean compare(EntitiesImportCtx ctx, EntityExportData<Dashboard> exportData, Dashboard prepared, Dashboard existing) {
         return super.compare(ctx, exportData, prepared, existing) || !prepared.getConfiguration().equals(existing.getConfiguration());
->>>>>>> 48c3ce70
     }
 
     @Override
