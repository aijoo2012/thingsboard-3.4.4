--- conflicted
+++ resolved
@@ -89,11 +89,7 @@
                         log.info("PostgreSQL version is valid!");
                         if (isOldSchema(conn, 2004003)) {
                             log.info("Load upgrade functions ...");
-<<<<<<< HEAD
-                            loadSql(conn, "2.4.3", LOAD_FUNCTIONS_SQL);
-=======
                             loadSql(conn, LOAD_FUNCTIONS_SQL, "2.4.3");
->>>>>>> fa462467
                             log.info("Updating timescale schema ...");
                             executeQuery(conn, CALL_CREATE_TS_KV_LATEST_TABLE);
                             executeQuery(conn, CALL_CREATE_NEW_TENANT_TS_KV_TABLE);
@@ -169,11 +165,7 @@
                         }
 
                         log.info("Load TTL functions ...");
-<<<<<<< HEAD
-                        loadSql(conn, "2.4.3", LOAD_TTL_FUNCTIONS_SQL);
-=======
                         loadSql(conn, LOAD_TTL_FUNCTIONS_SQL, "2.4.3");
->>>>>>> fa462467
 
                         executeQuery(conn, "UPDATE tb_schema_settings SET schema_version = 2005000");
                         log.info("schema timescale updated!");
@@ -213,11 +205,7 @@
     }
 
     @Override
-<<<<<<< HEAD
-    protected void loadSql(Connection conn, String version, String fileName) {
-=======
     protected void loadSql(Connection conn, String fileName, String version) {
->>>>>>> fa462467
         Path schemaUpdateFile = Paths.get(installScripts.getDataDir(), "upgrade", version, fileName);
         try {
             loadFunctions(schemaUpdateFile, conn);
