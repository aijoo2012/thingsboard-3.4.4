/**
 * Copyright © 2016-2020 The Thingsboard Authors
 *
 * Licensed under the Apache License, Version 2.0 (the "License");
 * you may not use this file except in compliance with the License.
 * You may obtain a copy of the License at
 *
 *     http://www.apache.org/licenses/LICENSE-2.0
 *
 * Unless required by applicable law or agreed to in writing, software
 * distributed under the License is distributed on an "AS IS" BASIS,
 * WITHOUT WARRANTIES OR CONDITIONS OF ANY KIND, either express or implied.
 * See the License for the specific language governing permissions and
 * limitations under the License.
 */
package org.thingsboard.server.service.security.permission;

public enum Operation {

    ALL, CREATE, READ, WRITE, DELETE, ASSIGN_TO_CUSTOMER, UNASSIGN_FROM_CUSTOMER, RPC_CALL,
<<<<<<< HEAD
    READ_CREDENTIALS, WRITE_CREDENTIALS, READ_ATTRIBUTES, WRITE_ATTRIBUTES, READ_TELEMETRY, WRITE_TELEMETRY, CLAIM_DEVICES,
    ASSIGN_TO_EDGE, UNASSIGN_FROM_EDGE
=======
    READ_CREDENTIALS, WRITE_CREDENTIALS, READ_ATTRIBUTES, WRITE_ATTRIBUTES, READ_TELEMETRY, WRITE_TELEMETRY, CLAIM_DEVICES, ASSIGN_TO_TENANT
>>>>>>> 3f9f6efc

}<|MERGE_RESOLUTION|>--- conflicted
+++ resolved
@@ -18,11 +18,7 @@
 public enum Operation {
 
     ALL, CREATE, READ, WRITE, DELETE, ASSIGN_TO_CUSTOMER, UNASSIGN_FROM_CUSTOMER, RPC_CALL,
-<<<<<<< HEAD
-    READ_CREDENTIALS, WRITE_CREDENTIALS, READ_ATTRIBUTES, WRITE_ATTRIBUTES, READ_TELEMETRY, WRITE_TELEMETRY, CLAIM_DEVICES,
+    READ_CREDENTIALS, WRITE_CREDENTIALS, READ_ATTRIBUTES, WRITE_ATTRIBUTES, READ_TELEMETRY, WRITE_TELEMETRY, CLAIM_DEVICES, ASSIGN_TO_TENANT,
     ASSIGN_TO_EDGE, UNASSIGN_FROM_EDGE
-=======
-    READ_CREDENTIALS, WRITE_CREDENTIALS, READ_ATTRIBUTES, WRITE_ATTRIBUTES, READ_TELEMETRY, WRITE_TELEMETRY, CLAIM_DEVICES, ASSIGN_TO_TENANT
->>>>>>> 3f9f6efc
 
 }