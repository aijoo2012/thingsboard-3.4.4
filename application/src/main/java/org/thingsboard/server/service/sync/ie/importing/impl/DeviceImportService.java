--- conflicted
+++ resolved
@@ -19,11 +19,8 @@
 import org.springframework.stereotype.Service;
 import org.thingsboard.server.common.data.Device;
 import org.thingsboard.server.common.data.EntityType;
-<<<<<<< HEAD
 import org.thingsboard.server.common.data.User;
-=======
 import org.thingsboard.server.common.data.audit.ActionType;
->>>>>>> 48c3ce70
 import org.thingsboard.server.common.data.exception.ThingsboardException;
 import org.thingsboard.server.common.data.id.DeviceId;
 import org.thingsboard.server.common.data.id.TenantId;
@@ -96,15 +93,9 @@
     }
 
     @Override
-<<<<<<< HEAD
     protected void onEntitySaved(User user, Device savedDevice, Device oldDevice) throws ThingsboardException {
-        super.onEntitySaved(user, savedDevice, oldDevice);
-        clusterService.onDeviceUpdated(savedDevice, oldDevice);
-=======
-    protected void onEntitySaved(SecurityUser user, Device savedDevice, Device oldDevice) throws ThingsboardException {
         entityNotificationService.notifyCreateOrUpdateDevice(user.getTenantId(), savedDevice.getId(), savedDevice.getCustomerId(),
                 savedDevice, oldDevice, oldDevice == null ? ActionType.ADDED : ActionType.UPDATED, user);
->>>>>>> 48c3ce70
     }
 
     @Override
