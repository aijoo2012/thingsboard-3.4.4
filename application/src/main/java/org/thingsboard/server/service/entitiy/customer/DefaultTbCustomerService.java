/**
 * Copyright © 2016-2022 The Thingsboard Authors
 *
 * Licensed under the Apache License, Version 2.0 (the "License");
 * you may not use this file except in compliance with the License.
 * You may obtain a copy of the License at
 *
 *     http://www.apache.org/licenses/LICENSE-2.0
 *
 * Unless required by applicable law or agreed to in writing, software
 * distributed under the License is distributed on an "AS IS" BASIS,
 * WITHOUT WARRANTIES OR CONDITIONS OF ANY KIND, either express or implied.
 * See the License for the specific language governing permissions and
 * limitations under the License.
 */
package org.thingsboard.server.service.entitiy.customer;

import lombok.AllArgsConstructor;
import org.springframework.stereotype.Service;
import org.thingsboard.server.common.data.Customer;
import org.thingsboard.server.common.data.EntityType;
import org.thingsboard.server.common.data.User;
import org.thingsboard.server.common.data.audit.ActionType;
import org.thingsboard.server.common.data.exception.ThingsboardException;
import org.thingsboard.server.common.data.id.CustomerId;
import org.thingsboard.server.common.data.id.EdgeId;
import org.thingsboard.server.common.data.id.TenantId;
import org.thingsboard.server.common.data.plugin.ComponentLifecycleEvent;
import org.thingsboard.server.service.entitiy.AbstractTbEntityService;

import java.util.List;

@Service
@AllArgsConstructor
public class DefaultTbCustomerService extends AbstractTbEntityService implements TbCustomerService {

    @Override
    public Customer save(Customer customer, User user) throws ThingsboardException {
        ActionType actionType = customer.getId() == null ? ActionType.ADDED : ActionType.UPDATED;
        TenantId tenantId = customer.getTenantId();
        try {
            Customer savedCustomer = checkNotNull(customerService.saveCustomer(customer));
<<<<<<< HEAD
            notificationEntityService.notifyCreateOrUpdateEntity(tenantId, savedCustomer.getId(), savedCustomer, customerId, actionType, user);

=======
            autoCommit(user, savedCustomer.getId());
            notificationEntityService.notifyCreateOrUpdateEntity(tenantId, savedCustomer.getId(), savedCustomer, null, actionType, user);
>>>>>>> a83f99cf
            return savedCustomer;
        } catch (Exception e) {
            notificationEntityService.logEntityAction(tenantId, emptyId(EntityType.CUSTOMER), customer, actionType, user, e);
            throw e;
        }
    }

    @Override
    public void delete(Customer customer, User user) {
        TenantId tenantId = customer.getTenantId();
        CustomerId customerId = customer.getId();
        try {
            List<EdgeId> relatedEdgeIds = findRelatedEdgeIds(tenantId, customer.getId());
            customerService.deleteCustomer(tenantId, customerId);
            notificationEntityService.notifyDeleteEntity(tenantId, customer.getId(), customer, customerId,
                    ActionType.DELETED, relatedEdgeIds, user, customerId.toString());
            tbClusterService.broadcastEntityStateChangeEvent(tenantId, customer.getId(), ComponentLifecycleEvent.DELETED);
        } catch (Exception e) {
            notificationEntityService.logEntityAction(tenantId, emptyId(EntityType.CUSTOMER), ActionType.DELETED,
                    user, e, customerId.toString());
            throw e;
        }
    }
}<|MERGE_RESOLUTION|>--- conflicted
+++ resolved
@@ -21,7 +21,6 @@
 import org.thingsboard.server.common.data.EntityType;
 import org.thingsboard.server.common.data.User;
 import org.thingsboard.server.common.data.audit.ActionType;
-import org.thingsboard.server.common.data.exception.ThingsboardException;
 import org.thingsboard.server.common.data.id.CustomerId;
 import org.thingsboard.server.common.data.id.EdgeId;
 import org.thingsboard.server.common.data.id.TenantId;
@@ -35,18 +34,13 @@
 public class DefaultTbCustomerService extends AbstractTbEntityService implements TbCustomerService {
 
     @Override
-    public Customer save(Customer customer, User user) throws ThingsboardException {
+    public Customer save(Customer customer, User user) throws Exception {
         ActionType actionType = customer.getId() == null ? ActionType.ADDED : ActionType.UPDATED;
         TenantId tenantId = customer.getTenantId();
         try {
             Customer savedCustomer = checkNotNull(customerService.saveCustomer(customer));
-<<<<<<< HEAD
-            notificationEntityService.notifyCreateOrUpdateEntity(tenantId, savedCustomer.getId(), savedCustomer, customerId, actionType, user);
-
-=======
             autoCommit(user, savedCustomer.getId());
             notificationEntityService.notifyCreateOrUpdateEntity(tenantId, savedCustomer.getId(), savedCustomer, null, actionType, user);
->>>>>>> a83f99cf
             return savedCustomer;
         } catch (Exception e) {
             notificationEntityService.logEntityAction(tenantId, emptyId(EntityType.CUSTOMER), customer, actionType, user, e);
