/**
 * Copyright © 2016-2022 The Thingsboard Authors
 *
 * Licensed under the Apache License, Version 2.0 (the "License");
 * you may not use this file except in compliance with the License.
 * You may obtain a copy of the License at
 *
 *     http://www.apache.org/licenses/LICENSE-2.0
 *
 * Unless required by applicable law or agreed to in writing, software
 * distributed under the License is distributed on an "AS IS" BASIS,
 * WITHOUT WARRANTIES OR CONDITIONS OF ANY KIND, either express or implied.
 * See the License for the specific language governing permissions and
 * limitations under the License.
 */
package org.thingsboard.server.service.edge.rpc.sync;

import com.fasterxml.jackson.databind.JsonNode;
import com.fasterxml.jackson.databind.ObjectMapper;
import com.fasterxml.jackson.databind.node.ObjectNode;
import com.google.common.util.concurrent.FutureCallback;
import com.google.common.util.concurrent.Futures;
import com.google.common.util.concurrent.ListenableFuture;
import com.google.common.util.concurrent.SettableFuture;
import lombok.extern.slf4j.Slf4j;
import org.checkerframework.checker.nullness.qual.Nullable;
import org.springframework.beans.factory.annotation.Autowired;
import org.springframework.stereotype.Service;
import org.thingsboard.server.cluster.TbClusterService;
import org.thingsboard.server.common.data.Device;
import org.thingsboard.server.common.data.DeviceProfile;
import org.thingsboard.server.common.data.EdgeUtils;
import org.thingsboard.server.common.data.EntityType;
import org.thingsboard.server.common.data.EntityView;
import org.thingsboard.server.common.data.edge.Edge;
import org.thingsboard.server.common.data.edge.EdgeEvent;
import org.thingsboard.server.common.data.edge.EdgeEventActionType;
import org.thingsboard.server.common.data.edge.EdgeEventType;
import org.thingsboard.server.common.data.id.DeviceId;
import org.thingsboard.server.common.data.id.DeviceProfileId;
import org.thingsboard.server.common.data.id.EdgeId;
import org.thingsboard.server.common.data.id.EntityId;
import org.thingsboard.server.common.data.id.EntityIdFactory;
import org.thingsboard.server.common.data.id.RuleChainId;
import org.thingsboard.server.common.data.id.TenantId;
import org.thingsboard.server.common.data.id.UserId;
import org.thingsboard.server.common.data.id.WidgetsBundleId;
import org.thingsboard.server.common.data.kv.AttributeKvEntry;
import org.thingsboard.server.common.data.kv.DataType;
import org.thingsboard.server.common.data.page.PageData;
import org.thingsboard.server.common.data.page.PageLink;
import org.thingsboard.server.common.data.relation.EntityRelation;
import org.thingsboard.server.common.data.relation.EntityRelationsQuery;
import org.thingsboard.server.common.data.relation.EntitySearchDirection;
import org.thingsboard.server.common.data.relation.RelationTypeGroup;
import org.thingsboard.server.common.data.relation.RelationsSearchParameters;
import org.thingsboard.server.common.data.widget.WidgetType;
import org.thingsboard.server.common.data.widget.WidgetsBundle;
import org.thingsboard.server.dao.attributes.AttributesService;
import org.thingsboard.server.dao.device.DeviceProfileService;
import org.thingsboard.server.dao.device.DeviceService;
import org.thingsboard.server.dao.edge.EdgeEventService;
import org.thingsboard.server.dao.entityview.EntityViewService;
import org.thingsboard.server.dao.relation.RelationService;
import org.thingsboard.server.dao.widget.WidgetTypeService;
import org.thingsboard.server.dao.widget.WidgetsBundleService;
import org.thingsboard.server.gen.edge.v1.AttributesRequestMsg;
import org.thingsboard.server.gen.edge.v1.DeviceCredentialsRequestMsg;
import org.thingsboard.server.gen.edge.v1.DeviceProfileDevicesRequestMsg;
import org.thingsboard.server.gen.edge.v1.EntityViewsRequestMsg;
import org.thingsboard.server.gen.edge.v1.RelationRequestMsg;
import org.thingsboard.server.gen.edge.v1.RuleChainMetadataRequestMsg;
import org.thingsboard.server.gen.edge.v1.UserCredentialsRequestMsg;
import org.thingsboard.server.gen.edge.v1.WidgetBundleTypesRequestMsg;
import org.thingsboard.server.service.executors.DbCallbackExecutorService;

import java.util.ArrayList;
import java.util.HashMap;
import java.util.List;
import java.util.Map;
import java.util.UUID;

@Service
@Slf4j
public class DefaultEdgeRequestsService implements EdgeRequestsService {

    private static final ObjectMapper mapper = new ObjectMapper();

    private static final int DEFAULT_PAGE_SIZE = 1000;

    @Autowired
    private EdgeEventService edgeEventService;

    @Autowired
    private AttributesService attributesService;

    @Autowired
    private RelationService relationService;

    @Autowired
    private DeviceService deviceService;

    @Autowired
    private EntityViewService entityViewService;

    @Autowired
    private DeviceProfileService deviceProfileService;

    @Autowired
    private WidgetsBundleService widgetsBundleService;

    @Autowired
    private WidgetTypeService widgetTypeService;

    @Autowired
    private DbCallbackExecutorService dbCallbackExecutorService;

    @Autowired
    private TbClusterService tbClusterService;

    @Override
    public ListenableFuture<Void> processRuleChainMetadataRequestMsg(TenantId tenantId, Edge edge, RuleChainMetadataRequestMsg ruleChainMetadataRequestMsg) {
        log.trace("[{}] processRuleChainMetadataRequestMsg [{}][{}]", tenantId, edge.getName(), ruleChainMetadataRequestMsg);
        if (ruleChainMetadataRequestMsg.getRuleChainIdMSB() == 0 || ruleChainMetadataRequestMsg.getRuleChainIdLSB() == 0) {
            return Futures.immediateFuture(null);
        }
        RuleChainId ruleChainId =
                new RuleChainId(new UUID(ruleChainMetadataRequestMsg.getRuleChainIdMSB(), ruleChainMetadataRequestMsg.getRuleChainIdLSB()));
        return saveEdgeEvent(tenantId, edge.getId(),
                EdgeEventType.RULE_CHAIN_METADATA, EdgeEventActionType.ADDED, ruleChainId, null);
    }

    @Override
    public ListenableFuture<Void> processAttributesRequestMsg(TenantId tenantId, Edge edge, AttributesRequestMsg attributesRequestMsg) {
        log.trace("[{}] processAttributesRequestMsg [{}][{}]", tenantId, edge.getName(), attributesRequestMsg);
        EntityId entityId = EntityIdFactory.getByTypeAndUuid(
                EntityType.valueOf(attributesRequestMsg.getEntityType()),
                new UUID(attributesRequestMsg.getEntityIdMSB(), attributesRequestMsg.getEntityIdLSB()));
        final EdgeEventType type = EdgeUtils.getEdgeEventTypeByEntityType(entityId.getEntityType());
        if (type == null) {
            log.warn("[{}] Type doesn't supported {}", tenantId, entityId.getEntityType());
            return Futures.immediateFuture(null);
        }
        SettableFuture<Void> futureToSet = SettableFuture.create();
        String scope = attributesRequestMsg.getScope();
        ListenableFuture<List<AttributeKvEntry>> findAttrFuture = attributesService.findAll(tenantId, entityId, scope);
        Futures.addCallback(findAttrFuture, new FutureCallback<>() {
            @Override
            public void onSuccess(@Nullable List<AttributeKvEntry> ssAttributes) {
                if (ssAttributes == null || ssAttributes.isEmpty()) {
                    log.trace("[{}][{}] No attributes found for entity {} [{}]", tenantId,
                            edge.getName(),
                            entityId.getEntityType(),
                            entityId.getId());
                    futureToSet.set(null);
                    return;
                }

                try {
                    Map<String, Object> entityData = new HashMap<>();
                    ObjectNode attributes = mapper.createObjectNode();
                    for (AttributeKvEntry attr : ssAttributes) {
                        if (attr.getDataType() == DataType.BOOLEAN && attr.getBooleanValue().isPresent()) {
                            attributes.put(attr.getKey(), attr.getBooleanValue().get());
                        } else if (attr.getDataType() == DataType.DOUBLE && attr.getDoubleValue().isPresent()) {
                            attributes.put(attr.getKey(), attr.getDoubleValue().get());
                        } else if (attr.getDataType() == DataType.LONG && attr.getLongValue().isPresent()) {
                            attributes.put(attr.getKey(), attr.getLongValue().get());
                        } else {
                            attributes.put(attr.getKey(), attr.getValueAsString());
                        }
                    }
                    entityData.put("kv", attributes);
                    entityData.put("scope", scope);
                    JsonNode body = mapper.valueToTree(entityData);
                    log.debug("Sending attributes data msg, entityId [{}], attributes [{}]", entityId, body);
                    ListenableFuture<Void> future = saveEdgeEvent(tenantId, edge.getId(), type, EdgeEventActionType.ATTRIBUTES_UPDATED, entityId, body);
                    Futures.addCallback(future, new FutureCallback<>() {
                        @Override
                        public void onSuccess(@Nullable Void unused) {
                            futureToSet.set(null);
                        }

                        @Override
                        public void onFailure(Throwable throwable) {
                            String errMsg = String.format("[%s] Failed to save edge event [%s]", edge.getId(), attributesRequestMsg);
                            log.error(errMsg, throwable);
                            futureToSet.setException(new RuntimeException(errMsg, throwable));
                        }
                    }, dbCallbackExecutorService);
                } catch (Exception e) {
                    String errMsg = String.format("[%s] Failed to save attribute updates to the edge [%s]", edge.getId(), attributesRequestMsg);
                    log.error(errMsg, e);
                    futureToSet.setException(new RuntimeException(errMsg, e));
                }
            }

            @Override
            public void onFailure(Throwable t) {
                String errMsg = String.format("[%s] Can't find attributes [%s]", edge.getId(), attributesRequestMsg);
                log.error(errMsg, t);
                futureToSet.setException(new RuntimeException(errMsg, t));
            }
        }, dbCallbackExecutorService);
        return futureToSet;
    }

    @Override
    public ListenableFuture<Void> processRelationRequestMsg(TenantId tenantId, Edge edge, RelationRequestMsg relationRequestMsg) {
        log.trace("[{}] processRelationRequestMsg [{}][{}]", tenantId, edge.getName(), relationRequestMsg);
        EntityId entityId = EntityIdFactory.getByTypeAndUuid(
                EntityType.valueOf(relationRequestMsg.getEntityType()),
                new UUID(relationRequestMsg.getEntityIdMSB(), relationRequestMsg.getEntityIdLSB()));

        List<ListenableFuture<List<EntityRelation>>> futures = new ArrayList<>();
        futures.add(findRelationByQuery(tenantId, edge, entityId, EntitySearchDirection.FROM));
        futures.add(findRelationByQuery(tenantId, edge, entityId, EntitySearchDirection.TO));
        ListenableFuture<List<List<EntityRelation>>> relationsListFuture = Futures.allAsList(futures);
        SettableFuture<Void> futureToSet = SettableFuture.create();
        Futures.addCallback(relationsListFuture, new FutureCallback<>() {
            @Override
            public void onSuccess(@Nullable List<List<EntityRelation>> relationsList) {
                try {
                    if (relationsList != null && !relationsList.isEmpty()) {
                        List<ListenableFuture<Void>> futures = new ArrayList<>();
                        for (List<EntityRelation> entityRelations : relationsList) {
                            log.trace("[{}] [{}] [{}] relation(s) are going to be pushed to edge.", edge.getId(), entityId, entityRelations.size());
                            for (EntityRelation relation : entityRelations) {
                                try {
                                    if (!relation.getFrom().getEntityType().equals(EntityType.EDGE) &&
                                            !relation.getTo().getEntityType().equals(EntityType.EDGE)) {
                                        futures.add(saveEdgeEvent(tenantId,
                                                edge.getId(),
                                                EdgeEventType.RELATION,
                                                EdgeEventActionType.ADDED,
                                                null,
                                                mapper.valueToTree(relation)));
                                    }
                                } catch (Exception e) {
                                    String errMsg = String.format("[%s] Exception during loading relation [%s] to edge on sync!", edge.getId(), relation);
                                    log.error(errMsg, e);
                                    futureToSet.setException(new RuntimeException(errMsg, e));
                                    return;
                                }
                            }
                        }
                        Futures.addCallback(Futures.allAsList(futures), new FutureCallback<>() {
                            @Override
                            public void onSuccess(@Nullable List<Void> voids) {
                                futureToSet.set(null);
                            }

                            @Override
                            public void onFailure(Throwable throwable) {
                                String errMsg = String.format("[%s] Exception during saving edge events [%s]!", edge.getId(), relationRequestMsg);
                                log.error(errMsg, throwable);
                                futureToSet.setException(new RuntimeException(errMsg, throwable));
                            }
                        }, dbCallbackExecutorService);
                    } else {
                        futureToSet.set(null);
                    }
                } catch (Exception e) {
                    log.error("Exception during loading relation(s) to edge on sync!", e);
                    futureToSet.setException(e);
                }
            }

            @Override
            public void onFailure(Throwable t) {
                String errMsg = String.format("[%s] Can't find relation by query. Entity id [%s]!", tenantId, entityId);
                log.error(errMsg, t);
                futureToSet.setException(new RuntimeException(errMsg, t));
            }
        }, dbCallbackExecutorService);
        return futureToSet;
    }

    private ListenableFuture<List<EntityRelation>> findRelationByQuery(TenantId tenantId, Edge edge,
                                                                       EntityId entityId, EntitySearchDirection direction) {
        EntityRelationsQuery query = new EntityRelationsQuery();
        query.setParameters(new RelationsSearchParameters(entityId, direction, -1, false));
        return relationService.findByQuery(tenantId, query);
    }

    @Override
    public ListenableFuture<Void> processDeviceCredentialsRequestMsg(TenantId tenantId, Edge edge, DeviceCredentialsRequestMsg deviceCredentialsRequestMsg) {
        log.trace("[{}] processDeviceCredentialsRequestMsg [{}][{}]", tenantId, edge.getName(), deviceCredentialsRequestMsg);
        if (deviceCredentialsRequestMsg.getDeviceIdMSB() == 0 || deviceCredentialsRequestMsg.getDeviceIdLSB() == 0) {
            return Futures.immediateFuture(null);
        }
        DeviceId deviceId = new DeviceId(new UUID(deviceCredentialsRequestMsg.getDeviceIdMSB(), deviceCredentialsRequestMsg.getDeviceIdLSB()));
        return saveEdgeEvent(tenantId, edge.getId(), EdgeEventType.DEVICE,
                EdgeEventActionType.CREDENTIALS_UPDATED, deviceId, null);
    }

    @Override
    public ListenableFuture<Void> processUserCredentialsRequestMsg(TenantId tenantId, Edge edge, UserCredentialsRequestMsg userCredentialsRequestMsg) {
        log.trace("[{}] processUserCredentialsRequestMsg [{}][{}]", tenantId, edge.getName(), userCredentialsRequestMsg);
        if (userCredentialsRequestMsg.getUserIdMSB() == 0 || userCredentialsRequestMsg.getUserIdLSB() == 0) {
            return Futures.immediateFuture(null);
        }
        UserId userId = new UserId(new UUID(userCredentialsRequestMsg.getUserIdMSB(), userCredentialsRequestMsg.getUserIdLSB()));
        return saveEdgeEvent(tenantId, edge.getId(), EdgeEventType.USER,
                EdgeEventActionType.CREDENTIALS_UPDATED, userId, null);
    }

    @Override
    public ListenableFuture<Void> processDeviceProfileDevicesRequestMsg(TenantId tenantId, Edge edge, DeviceProfileDevicesRequestMsg deviceProfileDevicesRequestMsg) {
        log.trace("[{}] processDeviceProfileDevicesRequestMsg [{}][{}]", tenantId, edge.getName(), deviceProfileDevicesRequestMsg);
        if (deviceProfileDevicesRequestMsg.getDeviceProfileIdMSB() == 0 || deviceProfileDevicesRequestMsg.getDeviceProfileIdLSB() == 0) {
            return Futures.immediateFuture(null);
        }
        DeviceProfileId deviceProfileId = new DeviceProfileId(new UUID(deviceProfileDevicesRequestMsg.getDeviceProfileIdMSB(), deviceProfileDevicesRequestMsg.getDeviceProfileIdLSB()));
        DeviceProfile deviceProfileById = deviceProfileService.findDeviceProfileById(tenantId, deviceProfileId);
        if (deviceProfileById == null) {
            return Futures.immediateFuture(null);
        }
        return syncDevices(tenantId, edge, deviceProfileById.getName());
    }

    private ListenableFuture<Void> syncDevices(TenantId tenantId, Edge edge, String deviceType) {
        log.trace("[{}] syncDevices [{}][{}]", tenantId, edge.getName(), deviceType);
        List<ListenableFuture<Void>> futures = new ArrayList<>();
        try {
            PageLink pageLink = new PageLink(DEFAULT_PAGE_SIZE);
            PageData<Device> pageData;
            do {
                pageData = deviceService.findDevicesByTenantIdAndEdgeIdAndType(tenantId, edge.getId(), deviceType, pageLink);
                if (pageData != null && pageData.getData() != null && !pageData.getData().isEmpty()) {
                    log.trace("[{}] [{}] device(s) are going to be pushed to edge.", edge.getId(), pageData.getData().size());
                    for (Device device : pageData.getData()) {
                        futures.add(saveEdgeEvent(tenantId, edge.getId(), EdgeEventType.DEVICE, EdgeEventActionType.ADDED, device.getId(), null));
                    }
                    if (pageData.hasNext()) {
                        pageLink = pageLink.nextPageLink();
                    }
                }
            } while (pageData != null && pageData.hasNext());
        } catch (Exception e) {
            log.error("Exception during loading edge device(s) on sync!", e);
        }
        return Futures.transform(Futures.allAsList(futures), voids -> null, dbCallbackExecutorService);
    }

    @Override
    public ListenableFuture<Void> processWidgetBundleTypesRequestMsg(TenantId tenantId, Edge edge,
                                                                     WidgetBundleTypesRequestMsg widgetBundleTypesRequestMsg) {
        log.trace("[{}] processWidgetBundleTypesRequestMsg [{}][{}]", tenantId, edge.getName(), widgetBundleTypesRequestMsg);
        List<ListenableFuture<Void>> futures = new ArrayList<>();
        if (widgetBundleTypesRequestMsg.getWidgetBundleIdMSB() != 0 && widgetBundleTypesRequestMsg.getWidgetBundleIdLSB() != 0) {
            WidgetsBundleId widgetsBundleId = new WidgetsBundleId(new UUID(widgetBundleTypesRequestMsg.getWidgetBundleIdMSB(), widgetBundleTypesRequestMsg.getWidgetBundleIdLSB()));
            WidgetsBundle widgetsBundleById = widgetsBundleService.findWidgetsBundleById(tenantId, widgetsBundleId);
            if (widgetsBundleById != null) {
                List<WidgetType> widgetTypesToPush =
                        widgetTypeService.findWidgetTypesByTenantIdAndBundleAlias(widgetsBundleById.getTenantId(), widgetsBundleById.getAlias());
                for (WidgetType widgetType : widgetTypesToPush) {
                    futures.add(saveEdgeEvent(tenantId, edge.getId(), EdgeEventType.WIDGET_TYPE, EdgeEventActionType.ADDED, widgetType.getId(), null));
                }
            }
        }
        return Futures.transform(Futures.allAsList(futures), voids -> null, dbCallbackExecutorService);
    }

    @Override
    public ListenableFuture<Void> processEntityViewsRequestMsg(TenantId tenantId, Edge edge, EntityViewsRequestMsg entityViewsRequestMsg) {
        log.trace("[{}] processEntityViewsRequestMsg [{}][{}]", tenantId, edge.getName(), entityViewsRequestMsg);
        EntityId entityId = EntityIdFactory.getByTypeAndUuid(
                EntityType.valueOf(entityViewsRequestMsg.getEntityType()),
                new UUID(entityViewsRequestMsg.getEntityIdMSB(), entityViewsRequestMsg.getEntityIdLSB()));
        SettableFuture<Void> futureToSet = SettableFuture.create();
        Futures.addCallback(entityViewService.findEntityViewsByTenantIdAndEntityIdAsync(tenantId, entityId), new FutureCallback<>() {
            @Override
            public void onSuccess(@Nullable List<EntityView> entityViews) {
<<<<<<< HEAD
                try {
                    if (entityViews != null && !entityViews.isEmpty()) {
                        List<ListenableFuture<Boolean>> futures = new ArrayList<>();
                        for (EntityView entityView : entityViews) {
                            ListenableFuture<Boolean> future = relationService.checkRelationAsync(tenantId, edge.getId(), entityView.getId(),
                                    EntityRelation.CONTAINS_TYPE, RelationTypeGroup.EDGE);
                            futures.add(future);
                            Futures.addCallback(future, new FutureCallback<>() {
                                @Override
                                public void onSuccess(@Nullable Boolean result) {
                                    if (Boolean.TRUE.equals(result)) {
                                        saveEdgeEvent(tenantId, edge.getId(), EdgeEventType.ENTITY_VIEW,
                                                EdgeEventActionType.ADDED, entityView.getId(), null);
                                    }
                                }
                                @Override
                                public void onFailure(Throwable t) {
                                    // Do nothing - error handles in allAsList
                                }
                            }, dbCallbackExecutorService);
=======
                if (entityViews == null || entityViews.isEmpty()) {
                    futureToSet.set(null);
                    return;
                }
                List<ListenableFuture<Void>> futures = new ArrayList<>();
                for (EntityView entityView : entityViews) {
                    ListenableFuture<Boolean> future = relationService.checkRelation(tenantId, edge.getId(), entityView.getId(),
                            EntityRelation.CONTAINS_TYPE, RelationTypeGroup.EDGE);
                    futures.add(Futures.transformAsync(future, result -> {
                        if (Boolean.TRUE.equals(result)) {
                            return saveEdgeEvent(tenantId, edge.getId(), EdgeEventType.ENTITY_VIEW,
                                    EdgeEventActionType.ADDED, entityView.getId(), null);
                        } else {
                            return Futures.immediateFuture(null);
>>>>>>> c4bdee92
                        }
                    }, dbCallbackExecutorService));
                }
                Futures.addCallback(Futures.allAsList(futures), new FutureCallback<>() {
                    @Override
                    public void onSuccess(@Nullable List<Void> result) {
                        futureToSet.set(null);
                    }

                    @Override
                    public void onFailure(Throwable t) {
                        log.error("Exception during loading relation to edge on sync!", t);
                        futureToSet.setException(t);
                    }
                }, dbCallbackExecutorService);
            }

            @Override
            public void onFailure(Throwable t) {
                log.error("[{}] Can't find entity views by entity id [{}]", tenantId, entityId, t);
                futureToSet.setException(t);
            }
        }, dbCallbackExecutorService);
        return futureToSet;
    }

    private ListenableFuture<Void> saveEdgeEvent(TenantId tenantId,
                               EdgeId edgeId,
                               EdgeEventType type,
                               EdgeEventActionType action,
                               EntityId entityId,
                               JsonNode body) {
        log.trace("Pushing edge event to edge queue. tenantId [{}], edgeId [{}], type [{}], action[{}], entityId [{}], body [{}]",
                tenantId, edgeId, type, action, entityId, body);

        EdgeEvent edgeEvent = EdgeUtils.constructEdgeEvent(tenantId, edgeId, type, action, entityId, body);

        return Futures.transform(edgeEventService.saveAsync(edgeEvent), unused -> {
            tbClusterService.onEdgeEventUpdate(tenantId, edgeId);
            return null;
        }, dbCallbackExecutorService);
    }

}<|MERGE_RESOLUTION|>--- conflicted
+++ resolved
@@ -372,35 +372,13 @@
         Futures.addCallback(entityViewService.findEntityViewsByTenantIdAndEntityIdAsync(tenantId, entityId), new FutureCallback<>() {
             @Override
             public void onSuccess(@Nullable List<EntityView> entityViews) {
-<<<<<<< HEAD
-                try {
-                    if (entityViews != null && !entityViews.isEmpty()) {
-                        List<ListenableFuture<Boolean>> futures = new ArrayList<>();
-                        for (EntityView entityView : entityViews) {
-                            ListenableFuture<Boolean> future = relationService.checkRelationAsync(tenantId, edge.getId(), entityView.getId(),
-                                    EntityRelation.CONTAINS_TYPE, RelationTypeGroup.EDGE);
-                            futures.add(future);
-                            Futures.addCallback(future, new FutureCallback<>() {
-                                @Override
-                                public void onSuccess(@Nullable Boolean result) {
-                                    if (Boolean.TRUE.equals(result)) {
-                                        saveEdgeEvent(tenantId, edge.getId(), EdgeEventType.ENTITY_VIEW,
-                                                EdgeEventActionType.ADDED, entityView.getId(), null);
-                                    }
-                                }
-                                @Override
-                                public void onFailure(Throwable t) {
-                                    // Do nothing - error handles in allAsList
-                                }
-                            }, dbCallbackExecutorService);
-=======
                 if (entityViews == null || entityViews.isEmpty()) {
                     futureToSet.set(null);
                     return;
                 }
                 List<ListenableFuture<Void>> futures = new ArrayList<>();
                 for (EntityView entityView : entityViews) {
-                    ListenableFuture<Boolean> future = relationService.checkRelation(tenantId, edge.getId(), entityView.getId(),
+                    ListenableFuture<Boolean> future = relationService.checkRelationAsync(tenantId, edge.getId(), entityView.getId(),
                             EntityRelation.CONTAINS_TYPE, RelationTypeGroup.EDGE);
                     futures.add(Futures.transformAsync(future, result -> {
                         if (Boolean.TRUE.equals(result)) {
@@ -408,7 +386,6 @@
                                     EdgeEventActionType.ADDED, entityView.getId(), null);
                         } else {
                             return Futures.immediateFuture(null);
->>>>>>> c4bdee92
                         }
                     }, dbCallbackExecutorService));
                 }
@@ -436,11 +413,11 @@
     }
 
     private ListenableFuture<Void> saveEdgeEvent(TenantId tenantId,
-                               EdgeId edgeId,
-                               EdgeEventType type,
-                               EdgeEventActionType action,
-                               EntityId entityId,
-                               JsonNode body) {
+                                                 EdgeId edgeId,
+                                                 EdgeEventType type,
+                                                 EdgeEventActionType action,
+                                                 EntityId entityId,
+                                                 JsonNode body) {
         log.trace("Pushing edge event to edge queue. tenantId [{}], edgeId [{}], type [{}], action[{}], entityId [{}], body [{}]",
                 tenantId, edgeId, type, action, entityId, body);
 
