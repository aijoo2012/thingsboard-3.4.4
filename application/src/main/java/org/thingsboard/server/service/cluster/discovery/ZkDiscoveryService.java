/**
 * Copyright © 2016-2018 The Thingsboard Authors
 *
 * Licensed under the Apache License, Version 2.0 (the "License");
 * you may not use this file except in compliance with the License.
 * You may obtain a copy of the License at
 *
 *     http://www.apache.org/licenses/LICENSE-2.0
 *
 * Unless required by applicable law or agreed to in writing, software
 * distributed under the License is distributed on an "AS IS" BASIS,
 * WITHOUT WARRANTIES OR CONDITIONS OF ANY KIND, either express or implied.
 * See the License for the specific language governing permissions and
 * limitations under the License.
 */
package org.thingsboard.server.service.cluster.discovery;

import lombok.extern.slf4j.Slf4j;
import org.apache.commons.lang3.SerializationException;
import org.apache.commons.lang3.SerializationUtils;
import org.apache.curator.framework.CuratorFramework;
import org.apache.curator.framework.CuratorFrameworkFactory;
import org.apache.curator.framework.recipes.cache.ChildData;
import org.apache.curator.framework.recipes.cache.PathChildrenCache;
import org.apache.curator.framework.recipes.cache.PathChildrenCacheEvent;
import org.apache.curator.framework.recipes.cache.PathChildrenCacheListener;
import org.apache.curator.framework.state.ConnectionState;
import org.apache.curator.framework.state.ConnectionStateListener;
import org.apache.curator.retry.RetryForever;
import org.apache.curator.utils.CloseableUtils;
import org.apache.zookeeper.CreateMode;
import org.springframework.beans.factory.annotation.Autowired;
import org.springframework.beans.factory.annotation.Value;
import org.springframework.boot.autoconfigure.condition.ConditionalOnProperty;
import org.springframework.boot.context.event.ApplicationReadyEvent;
import org.springframework.context.ApplicationListener;
import org.springframework.context.annotation.Lazy;
import org.springframework.stereotype.Service;
import org.springframework.util.Assert;
import org.thingsboard.server.actors.service.ActorService;
import org.thingsboard.server.common.msg.cluster.ServerAddress;
import org.thingsboard.server.service.cluster.routing.ClusterRoutingService;
import org.thingsboard.server.service.state.DeviceStateService;
import org.thingsboard.server.service.telemetry.TelemetrySubscriptionService;
import org.thingsboard.server.utils.MiscUtils;

import javax.annotation.PostConstruct;
import javax.annotation.PreDestroy;
import java.util.List;
import java.util.NoSuchElementException;
import java.util.stream.Collectors;

/**
 * @author Andrew Shvayka
 */
@Service
@ConditionalOnProperty(prefix = "zk", value = "enabled", havingValue = "true", matchIfMissing = false)
@Slf4j
public class ZkDiscoveryService implements DiscoveryService, PathChildrenCacheListener, ApplicationListener<ApplicationReadyEvent> {

    @Value("${zk.url}")
    private String zkUrl;
    @Value("${zk.retry_interval_ms}")
    private Integer zkRetryInterval;
    @Value("${zk.connection_timeout_ms}")
    private Integer zkConnectionTimeout;
    @Value("${zk.session_timeout_ms}")
    private Integer zkSessionTimeout;
    @Value("${zk.zk_dir}")
    private String zkDir;

    private String zkNodesDir;

    @Autowired
    private ServerInstanceService serverInstance;

    @Autowired
    @Lazy
    private TelemetrySubscriptionService tsSubService;

    @Autowired
    @Lazy
    private DeviceStateService deviceStateService;

    @Autowired
    @Lazy
    private ActorService actorService;

    @Autowired
    @Lazy
    private ClusterRoutingService routingService;

    private CuratorFramework client;
    private PathChildrenCache cache;
    private String nodePath;


    @PostConstruct
    public void init() {
        log.info("Initializing...");
        Assert.hasLength(zkUrl, MiscUtils.missingProperty("zk.url"));
        Assert.notNull(zkRetryInterval, MiscUtils.missingProperty("zk.retry_interval_ms"));
        Assert.notNull(zkConnectionTimeout, MiscUtils.missingProperty("zk.connection_timeout_ms"));
        Assert.notNull(zkSessionTimeout, MiscUtils.missingProperty("zk.session_timeout_ms"));

        log.info("Initializing discovery service using ZK connect string: {}", zkUrl);

        zkNodesDir = zkDir + "/nodes";
        try {
            client = CuratorFrameworkFactory.newClient(zkUrl, zkSessionTimeout, zkConnectionTimeout, new RetryForever(zkRetryInterval));
            client.start();
            client.blockUntilConnected();
            cache = new PathChildrenCache(client, zkNodesDir, true);
            cache.getListenable().addListener(this);
            cache.start();
        } catch (Exception e) {
            log.error("Failed to connect to ZK: {}", e.getMessage(), e);
            CloseableUtils.closeQuietly(client);
            throw new RuntimeException(e);
        }
    }

    @PreDestroy
    public void destroy() {
        unpublishCurrentServer();
        CloseableUtils.closeQuietly(client);
        log.info("Stopped discovery service");
    }

    @Override
    public void publishCurrentServer() {
        try {
            ServerInstance self = this.serverInstance.getSelf();
            log.info("[{}:{}] Creating ZK node for current instance", self.getHost(), self.getPort());
            nodePath = client.create()
                    .creatingParentsIfNeeded()
                    .withMode(CreateMode.EPHEMERAL_SEQUENTIAL).forPath(zkNodesDir + "/", SerializationUtils.serialize(self.getServerAddress()));
            log.info("[{}:{}] Created ZK node for current instance: {}", self.getHost(), self.getPort(), nodePath);
            client.getConnectionStateListenable().addListener(checkReconnect(self));
        } catch (Exception e) {
            log.error("Failed to create ZK node", e);
            throw new RuntimeException(e);
        }
    }

<<<<<<< HEAD
    private boolean reconnectInProgress = false;

    private synchronized ConnectionStateListener checkReconnect(ServerInstance self) {
        return (client, newState) -> {
            log.info("[{}:{}] ZK state changed: {}", self.getHost(), self.getPort(), newState);
            if (newState == ConnectionState.LOST) {
                if (!reconnectInProgress) {
                    reconnectInProgress = true;
                    reconnect();
                }
            }
        };
    }

    private void reconnect() {
        try {
            client.blockUntilConnected();
        } catch (InterruptedException e) {
            log.error("Failed to reconnect to ZK: {}", e.getMessage(), e);
        }
        publishCurrentServer();
        reconnectInProgress = false;
=======
    private ConnectionStateListener checkReconnect(ServerInstance self) {
        return (client, newState) -> {
            log.info("[{}:{}] ZK state changed: {}", self.getHost(), self.getPort(), newState);
            if (newState == ConnectionState.LOST) {
                reconnect();
            }
        };
    }

    private boolean reconnectInProgress = false;

    private synchronized void reconnect() {
        if (!reconnectInProgress) {
            reconnectInProgress = true;
            try {
                client.blockUntilConnected();
                publishCurrentServer();
            } catch (InterruptedException e) {
                log.error("Failed to reconnect to ZK: {}", e.getMessage(), e);
            } finally {
                reconnectInProgress = false;
            }
        }
>>>>>>> 6c618a7d
    }

    @Override
    public void unpublishCurrentServer() {
        try {
            if (nodePath != null) {
                client.delete().forPath(nodePath);
            }
        } catch (Exception e) {
            log.error("Failed to delete ZK node {}", nodePath, e);
            throw new RuntimeException(e);
        }
    }

    @Override
    public ServerInstance getCurrentServer() {
        return serverInstance.getSelf();
    }

    @Override
    public List<ServerInstance> getOtherServers() {
        return cache.getCurrentData().stream()
                .filter(cd -> !cd.getPath().equals(nodePath))
                .map(cd -> {
                    try {
                        return new ServerInstance((ServerAddress) SerializationUtils.deserialize(cd.getData()));
                    } catch (NoSuchElementException e) {
                        log.error("Failed to decode ZK node", e);
                        throw new RuntimeException(e);
                    }
                })
                .collect(Collectors.toList());
    }

    @Override
    public void onApplicationEvent(ApplicationReadyEvent applicationReadyEvent) {
        publishCurrentServer();
        getOtherServers().forEach(
                server -> log.info("Found active server: [{}:{}]", server.getHost(), server.getPort())
        );
    }

    @Override
    public void childEvent(CuratorFramework curatorFramework, PathChildrenCacheEvent pathChildrenCacheEvent) throws Exception {
        ChildData data = pathChildrenCacheEvent.getData();
        if (data == null) {
            log.debug("Ignoring {} due to empty child data", pathChildrenCacheEvent);
            return;
        } else if (data.getData() == null) {
            log.debug("Ignoring {} due to empty child's data", pathChildrenCacheEvent);
            return;
        } else if (nodePath != null && nodePath.equals(data.getPath())) {
            log.debug("Ignoring event about current server {}", pathChildrenCacheEvent);
            return;
        }
        ServerInstance instance;
        try {
            ServerAddress serverAddress = SerializationUtils.deserialize(data.getData());
            instance = new ServerInstance(serverAddress);
        } catch (SerializationException e) {
            log.error("Failed to decode server instance for node {}", data.getPath(), e);
            throw e;
        }
        log.info("Processing [{}] event for [{}:{}]", pathChildrenCacheEvent.getType(), instance.getHost(), instance.getPort());
        switch (pathChildrenCacheEvent.getType()) {
            case CHILD_ADDED:
                routingService.onServerAdded(instance);
                tsSubService.onClusterUpdate();
                deviceStateService.onClusterUpdate();
                actorService.onServerAdded(instance);
                break;
            case CHILD_UPDATED:
                routingService.onServerUpdated(instance);
                actorService.onServerUpdated(instance);
                break;
            case CHILD_REMOVED:
                routingService.onServerRemoved(instance);
                tsSubService.onClusterUpdate();
                deviceStateService.onClusterUpdate();
                actorService.onServerRemoved(instance);
                break;
            default:
                break;
        }
    }
}<|MERGE_RESOLUTION|>--- conflicted
+++ resolved
@@ -143,30 +143,6 @@
         }
     }
 
-<<<<<<< HEAD
-    private boolean reconnectInProgress = false;
-
-    private synchronized ConnectionStateListener checkReconnect(ServerInstance self) {
-        return (client, newState) -> {
-            log.info("[{}:{}] ZK state changed: {}", self.getHost(), self.getPort(), newState);
-            if (newState == ConnectionState.LOST) {
-                if (!reconnectInProgress) {
-                    reconnectInProgress = true;
-                    reconnect();
-                }
-            }
-        };
-    }
-
-    private void reconnect() {
-        try {
-            client.blockUntilConnected();
-        } catch (InterruptedException e) {
-            log.error("Failed to reconnect to ZK: {}", e.getMessage(), e);
-        }
-        publishCurrentServer();
-        reconnectInProgress = false;
-=======
     private ConnectionStateListener checkReconnect(ServerInstance self) {
         return (client, newState) -> {
             log.info("[{}:{}] ZK state changed: {}", self.getHost(), self.getPort(), newState);
@@ -190,7 +166,6 @@
                 reconnectInProgress = false;
             }
         }
->>>>>>> 6c618a7d
     }
 
     @Override
