--- conflicted
+++ resolved
@@ -16,12 +16,13 @@
 package org.thingsboard.server.service.queue;
 
 import lombok.extern.slf4j.Slf4j;
-import org.thingsboard.server.gen.transport.TransportProtos;
 import org.thingsboard.server.common.stats.StatsCounter;
 import org.thingsboard.server.common.stats.StatsFactory;
 import org.thingsboard.server.common.stats.StatsType;
+import org.thingsboard.server.gen.transport.TransportProtos;
 
-import java.util.*;
+import java.util.ArrayList;
+import java.util.List;
 
 @Slf4j
 public class TbCoreConsumerStats {
@@ -34,6 +35,7 @@
     public static final String SUBSCRIPTION_INFO = "subInfo";
     public static final String DEVICE_CLAIMS = "claimDevice";
     public static final String DEVICE_STATES = "deviceState";
+    public static final String EDGE_EVENTS = "edgeEvents";
     public static final String SUBSCRIPTION_MSGS = "subMsgs";
     public static final String TO_CORE_NOTIFICATIONS = "coreNfs";
 
@@ -46,13 +48,8 @@
     private final StatsCounter subscriptionInfoCounter;
     private final StatsCounter claimDeviceCounter;
 
-<<<<<<< HEAD
-    private final AtomicInteger deviceStateCounter = new AtomicInteger(0);
-    private final AtomicInteger edgeNotificationCounter = new AtomicInteger(0);
-    private final AtomicInteger subscriptionMsgCounter = new AtomicInteger(0);
-    private final AtomicInteger toCoreNotificationsCounter = new AtomicInteger(0);
-=======
     private final StatsCounter deviceStateCounter;
+    private final StatsCounter edgeNotificationCounter;
     private final StatsCounter subscriptionMsgCounter;
     private final StatsCounter toCoreNotificationsCounter;
 
@@ -70,6 +67,7 @@
         this.subscriptionInfoCounter = statsFactory.createStatsCounter(statsKey, SUBSCRIPTION_INFO);
         this.claimDeviceCounter = statsFactory.createStatsCounter(statsKey, DEVICE_CLAIMS);
         this.deviceStateCounter = statsFactory.createStatsCounter(statsKey, DEVICE_STATES);
+        this.edgeNotificationCounter = statsFactory.createStatsCounter(statsKey, EDGE_EVENTS);
         this.subscriptionMsgCounter = statsFactory.createStatsCounter(statsKey, SUBSCRIPTION_MSGS);
         this.toCoreNotificationsCounter = statsFactory.createStatsCounter(statsKey, TO_CORE_NOTIFICATIONS);
 
@@ -84,10 +82,10 @@
         counters.add(claimDeviceCounter);
 
         counters.add(deviceStateCounter);
+        counters.add(edgeNotificationCounter);
         counters.add(subscriptionMsgCounter);
         counters.add(toCoreNotificationsCounter);
     }
->>>>>>> 40e13cce
 
     public void log(TransportProtos.TransportToDeviceActorMsg msg) {
         totalCounter.increment();
@@ -120,8 +118,8 @@
     }
 
     public void log(TransportProtos.EdgeNotificationMsgProto msg) {
-        totalCounter.incrementAndGet();
-        edgeNotificationCounter.incrementAndGet();
+        totalCounter.increment();
+        edgeNotificationCounter.increment();
     }
 
     public void log(TransportProtos.SubscriptionMgrMsgProto msg) {
