/**
 * Copyright © 2016-2021 The Thingsboard Authors
 *
 * Licensed under the Apache License, Version 2.0 (the "License");
 * you may not use this file except in compliance with the License.
 * You may obtain a copy of the License at
 *
 *     http://www.apache.org/licenses/LICENSE-2.0
 *
 * Unless required by applicable law or agreed to in writing, software
 * distributed under the License is distributed on an "AS IS" BASIS,
 * WITHOUT WARRANTIES OR CONDITIONS OF ANY KIND, either express or implied.
 * See the License for the specific language governing permissions and
 * limitations under the License.
 */
package org.thingsboard.server.service.transport;

import com.fasterxml.jackson.core.JsonProcessingException;
import com.fasterxml.jackson.databind.ObjectMapper;
import com.fasterxml.jackson.databind.node.ObjectNode;
import com.google.common.util.concurrent.Futures;
import com.google.common.util.concurrent.ListenableFuture;
import com.google.common.util.concurrent.MoreExecutors;
import com.google.protobuf.ByteString;
import lombok.extern.slf4j.Slf4j;
import org.springframework.stereotype.Service;
import org.springframework.util.StringUtils;
import org.thingsboard.common.util.JacksonUtil;
import org.thingsboard.server.common.data.ApiUsageState;
import org.thingsboard.server.common.data.DataConstants;
import org.thingsboard.server.common.data.Device;
import org.thingsboard.server.common.data.DeviceProfile;
import org.thingsboard.server.common.data.EntityType;
import org.thingsboard.server.common.data.TenantProfile;
import org.thingsboard.server.common.data.device.credentials.BasicMqttCredentials;
import org.thingsboard.server.common.data.device.credentials.ProvisionDeviceCredentialsData;
import org.thingsboard.server.common.data.device.profile.ProvisionDeviceProfileCredentials;
import org.thingsboard.server.common.data.id.CustomerId;
import org.thingsboard.server.common.data.id.DeviceId;
import org.thingsboard.server.common.data.id.DeviceProfileId;
import org.thingsboard.server.common.data.id.TenantId;
import org.thingsboard.server.common.data.relation.EntityRelation;
import org.thingsboard.server.common.data.security.DeviceCredentials;
import org.thingsboard.server.common.data.security.DeviceCredentialsType;
<<<<<<< HEAD
import org.thingsboard.server.common.data.transport.resource.Resource;
import org.thingsboard.server.common.data.transport.resource.ResourceType;
=======
import org.thingsboard.server.common.data.Resource;
import org.thingsboard.server.common.data.ResourceType;
>>>>>>> 43fe84a2
import org.thingsboard.server.common.msg.EncryptionUtil;
import org.thingsboard.server.common.msg.TbMsg;
import org.thingsboard.server.common.msg.TbMsgDataType;
import org.thingsboard.server.common.msg.TbMsgMetaData;
import org.thingsboard.server.common.transport.util.DataDecodingEncodingService;
import org.thingsboard.server.dao.device.DeviceCredentialsService;
import org.thingsboard.server.dao.device.DeviceProvisionService;
import org.thingsboard.server.dao.device.DeviceService;
import org.thingsboard.server.dao.device.provision.ProvisionFailedException;
import org.thingsboard.server.dao.device.provision.ProvisionRequest;
import org.thingsboard.server.dao.device.provision.ProvisionResponse;
import org.thingsboard.server.dao.relation.RelationService;
import org.thingsboard.server.dao.resource.ResourceService;
import org.thingsboard.server.dao.tenant.TbTenantProfileCache;
import org.thingsboard.server.gen.transport.TransportProtos;
import org.thingsboard.server.gen.transport.TransportProtos.DeviceInfoProto;
import org.thingsboard.server.gen.transport.TransportProtos.GetEntityProfileRequestMsg;
import org.thingsboard.server.gen.transport.TransportProtos.GetEntityProfileResponseMsg;
import org.thingsboard.server.gen.transport.TransportProtos.GetOrCreateDeviceFromGatewayRequestMsg;
import org.thingsboard.server.gen.transport.TransportProtos.GetOrCreateDeviceFromGatewayResponseMsg;
<<<<<<< HEAD
import org.thingsboard.server.gen.transport.TransportProtos.GetResourcesRequestMsg;
=======
import org.thingsboard.server.gen.transport.TransportProtos.GetResourceRequestMsg;
>>>>>>> 43fe84a2
import org.thingsboard.server.gen.transport.TransportProtos.ProvisionDeviceRequestMsg;
import org.thingsboard.server.gen.transport.TransportProtos.ProvisionResponseStatus;
import org.thingsboard.server.gen.transport.TransportProtos.TransportApiRequestMsg;
import org.thingsboard.server.gen.transport.TransportProtos.TransportApiResponseMsg;
import org.thingsboard.server.gen.transport.TransportProtos.ValidateDeviceCredentialsResponseMsg;
import org.thingsboard.server.gen.transport.TransportProtos.ValidateDeviceLwM2MCredentialsRequestMsg;
import org.thingsboard.server.gen.transport.TransportProtos.ValidateDeviceTokenRequestMsg;
import org.thingsboard.server.gen.transport.TransportProtos.ValidateDeviceX509CertRequestMsg;
import org.thingsboard.server.queue.common.TbProtoQueueMsg;
import org.thingsboard.server.queue.util.TbCoreComponent;
import org.thingsboard.server.service.apiusage.TbApiUsageStateService;
import org.thingsboard.server.service.executors.DbCallbackExecutorService;
import org.thingsboard.server.service.profile.TbDeviceProfileCache;
import org.thingsboard.server.service.queue.TbClusterService;
import org.thingsboard.server.service.state.DeviceStateService;

import java.util.Collections;
import java.util.List;
import java.util.UUID;
import java.util.concurrent.ConcurrentHashMap;
import java.util.concurrent.ConcurrentMap;
import java.util.concurrent.locks.Lock;
import java.util.concurrent.locks.ReentrantLock;
import java.util.stream.Collectors;

/**
 * Created by ashvayka on 05.10.18.
 */
@Slf4j
@Service
@TbCoreComponent
public class DefaultTransportApiService implements TransportApiService {

    private static final ObjectMapper mapper = new ObjectMapper();

    private final TbDeviceProfileCache deviceProfileCache;
    private final TbTenantProfileCache tenantProfileCache;
    private final TbApiUsageStateService apiUsageStateService;
    private final DeviceService deviceService;
    private final RelationService relationService;
    private final DeviceCredentialsService deviceCredentialsService;
    private final DeviceStateService deviceStateService;
    private final DbCallbackExecutorService dbCallbackExecutorService;
    private final TbClusterService tbClusterService;
    private final DataDecodingEncodingService dataDecodingEncodingService;
    private final DeviceProvisionService deviceProvisionService;
    private final ResourceService resourceService;

    private final ConcurrentMap<String, ReentrantLock> deviceCreationLocks = new ConcurrentHashMap<>();

    public DefaultTransportApiService(TbDeviceProfileCache deviceProfileCache,
                                      TbTenantProfileCache tenantProfileCache, TbApiUsageStateService apiUsageStateService, DeviceService deviceService,
                                      RelationService relationService, DeviceCredentialsService deviceCredentialsService,
                                      DeviceStateService deviceStateService, DbCallbackExecutorService dbCallbackExecutorService,
                                      TbClusterService tbClusterService, DataDecodingEncodingService dataDecodingEncodingService,
                                      DeviceProvisionService deviceProvisionService, ResourceService resourceService) {
        this.deviceProfileCache = deviceProfileCache;
        this.tenantProfileCache = tenantProfileCache;
        this.apiUsageStateService = apiUsageStateService;
        this.deviceService = deviceService;
        this.relationService = relationService;
        this.deviceCredentialsService = deviceCredentialsService;
        this.deviceStateService = deviceStateService;
        this.dbCallbackExecutorService = dbCallbackExecutorService;
        this.tbClusterService = tbClusterService;
        this.dataDecodingEncodingService = dataDecodingEncodingService;
        this.deviceProvisionService = deviceProvisionService;
        this.resourceService = resourceService;
    }

    @Override
    public ListenableFuture<TbProtoQueueMsg<TransportApiResponseMsg>> handle(TbProtoQueueMsg<TransportApiRequestMsg> tbProtoQueueMsg) {
        TransportApiRequestMsg transportApiRequestMsg = tbProtoQueueMsg.getValue();
        if (transportApiRequestMsg.hasValidateTokenRequestMsg()) {
            ValidateDeviceTokenRequestMsg msg = transportApiRequestMsg.getValidateTokenRequestMsg();
            return Futures.transform(validateCredentials(msg.getToken(), DeviceCredentialsType.ACCESS_TOKEN),
                    value -> new TbProtoQueueMsg<>(tbProtoQueueMsg.getKey(), value, tbProtoQueueMsg.getHeaders()), MoreExecutors.directExecutor());
        } else if (transportApiRequestMsg.hasValidateBasicMqttCredRequestMsg()) {
            TransportProtos.ValidateBasicMqttCredRequestMsg msg = transportApiRequestMsg.getValidateBasicMqttCredRequestMsg();
            return Futures.transform(validateCredentials(msg),
                    value -> new TbProtoQueueMsg<>(tbProtoQueueMsg.getKey(), value, tbProtoQueueMsg.getHeaders()), MoreExecutors.directExecutor());
        } else if (transportApiRequestMsg.hasValidateX509CertRequestMsg()) {
            ValidateDeviceX509CertRequestMsg msg = transportApiRequestMsg.getValidateX509CertRequestMsg();
            return Futures.transform(validateCredentials(msg.getHash(), DeviceCredentialsType.X509_CERTIFICATE),
                    value -> new TbProtoQueueMsg<>(tbProtoQueueMsg.getKey(), value, tbProtoQueueMsg.getHeaders()), MoreExecutors.directExecutor());
        } else if (transportApiRequestMsg.hasGetOrCreateDeviceRequestMsg()) {
            return Futures.transform(handle(transportApiRequestMsg.getGetOrCreateDeviceRequestMsg()),
                    value -> new TbProtoQueueMsg<>(tbProtoQueueMsg.getKey(), value, tbProtoQueueMsg.getHeaders()), MoreExecutors.directExecutor());
        } else if (transportApiRequestMsg.hasEntityProfileRequestMsg()) {
            return Futures.transform(handle(transportApiRequestMsg.getEntityProfileRequestMsg()),
                    value -> new TbProtoQueueMsg<>(tbProtoQueueMsg.getKey(), value, tbProtoQueueMsg.getHeaders()), MoreExecutors.directExecutor());
        } else if (transportApiRequestMsg.hasLwM2MRequestMsg()) {
            return Futures.transform(handle(transportApiRequestMsg.getLwM2MRequestMsg()),
                    value -> new TbProtoQueueMsg<>(tbProtoQueueMsg.getKey(), value, tbProtoQueueMsg.getHeaders()), MoreExecutors.directExecutor());
        } else if (transportApiRequestMsg.hasValidateDeviceLwM2MCredentialsRequestMsg()) {
            ValidateDeviceLwM2MCredentialsRequestMsg msg = transportApiRequestMsg.getValidateDeviceLwM2MCredentialsRequestMsg();
            return Futures.transform(validateCredentials(msg.getCredentialsId(), DeviceCredentialsType.LWM2M_CREDENTIALS),
                    value -> new TbProtoQueueMsg<>(tbProtoQueueMsg.getKey(), value, tbProtoQueueMsg.getHeaders()), MoreExecutors.directExecutor());
        } else if (transportApiRequestMsg.hasProvisionDeviceRequestMsg()) {
            return Futures.transform(handle(transportApiRequestMsg.getProvisionDeviceRequestMsg()),
                    value -> new TbProtoQueueMsg<>(tbProtoQueueMsg.getKey(), value, tbProtoQueueMsg.getHeaders()), MoreExecutors.directExecutor());
<<<<<<< HEAD
        } else if (transportApiRequestMsg.hasResourcesRequestMsg()) {
            return Futures.transform(handle(transportApiRequestMsg.getResourcesRequestMsg()),
=======
        } else if (transportApiRequestMsg.hasResourceRequestMsg()) {
            return Futures.transform(handle(transportApiRequestMsg.getResourceRequestMsg()),
>>>>>>> 43fe84a2
                    value -> new TbProtoQueueMsg<>(tbProtoQueueMsg.getKey(), value, tbProtoQueueMsg.getHeaders()), MoreExecutors.directExecutor());
        }
        return Futures.transform(getEmptyTransportApiResponseFuture(),
                value -> new TbProtoQueueMsg<>(tbProtoQueueMsg.getKey(), value, tbProtoQueueMsg.getHeaders()), MoreExecutors.directExecutor());
    }

    private ListenableFuture<TransportApiResponseMsg> validateCredentials(String credentialsId, DeviceCredentialsType credentialsType) {
        //TODO: Make async and enable caching
        DeviceCredentials credentials = deviceCredentialsService.findDeviceCredentialsByCredentialsId(credentialsId);
        if (credentials != null && credentials.getCredentialsType() == credentialsType) {
            return getDeviceInfo(credentials.getDeviceId(), credentials);
        } else {
            return getEmptyTransportApiResponseFuture();
        }
    }

    private ListenableFuture<TransportApiResponseMsg> validateCredentials(TransportProtos.ValidateBasicMqttCredRequestMsg mqtt) {
        DeviceCredentials credentials = null;
        if (!StringUtils.isEmpty(mqtt.getUserName())) {
            credentials = deviceCredentialsService.findDeviceCredentialsByCredentialsId(mqtt.getUserName());
            if (credentials != null) {
                if (credentials.getCredentialsType() == DeviceCredentialsType.ACCESS_TOKEN) {
                    return getDeviceInfo(credentials.getDeviceId(), credentials);
                } else if (credentials.getCredentialsType() == DeviceCredentialsType.MQTT_BASIC) {
                    if (!checkMqttCredentials(mqtt, credentials)) {
                        credentials = null;
                    }
                } else {
                    return getEmptyTransportApiResponseFuture();
                }
            }
            if (credentials == null) {
                credentials = checkMqttCredentials(mqtt, EncryptionUtil.getSha3Hash("|", mqtt.getClientId(), mqtt.getUserName()));
            }
        }
        if (credentials == null) {
            credentials = checkMqttCredentials(mqtt, EncryptionUtil.getSha3Hash(mqtt.getClientId()));
        }
        if (credentials != null) {
            return getDeviceInfo(credentials.getDeviceId(), credentials);
        } else {
            return getEmptyTransportApiResponseFuture();
        }
    }

    private DeviceCredentials checkMqttCredentials(TransportProtos.ValidateBasicMqttCredRequestMsg clientCred, String credId) {
        DeviceCredentials deviceCredentials = deviceCredentialsService.findDeviceCredentialsByCredentialsId(credId);
        if (deviceCredentials != null && deviceCredentials.getCredentialsType() == DeviceCredentialsType.MQTT_BASIC) {
            if (!checkMqttCredentials(clientCred, deviceCredentials)) {
                return null;
            } else {
                return deviceCredentials;
            }
        }
        return null;
    }

    private boolean checkMqttCredentials(TransportProtos.ValidateBasicMqttCredRequestMsg clientCred, DeviceCredentials deviceCredentials) {
        BasicMqttCredentials dbCred = JacksonUtil.fromString(deviceCredentials.getCredentialsValue(), BasicMqttCredentials.class);
        if (!StringUtils.isEmpty(dbCred.getClientId()) && !dbCred.getClientId().equals(clientCred.getClientId())) {
            return false;
        }
        if (!StringUtils.isEmpty(dbCred.getUserName()) && !dbCred.getUserName().equals(clientCred.getUserName())) {
            return false;
        }
        if (!StringUtils.isEmpty(dbCred.getPassword())) {
            if (StringUtils.isEmpty(clientCred.getPassword())) {
                return false;
            } else {
                if (!dbCred.getPassword().equals(clientCred.getPassword())) {
                    return false;
                }
            }
        }
        return true;
    }

    private ListenableFuture<TransportApiResponseMsg> handle(GetOrCreateDeviceFromGatewayRequestMsg requestMsg) {
        DeviceId gatewayId = new DeviceId(new UUID(requestMsg.getGatewayIdMSB(), requestMsg.getGatewayIdLSB()));
        ListenableFuture<Device> gatewayFuture = deviceService.findDeviceByIdAsync(TenantId.SYS_TENANT_ID, gatewayId);
        return Futures.transform(gatewayFuture, gateway -> {
            Lock deviceCreationLock = deviceCreationLocks.computeIfAbsent(requestMsg.getDeviceName(), id -> new ReentrantLock());
            deviceCreationLock.lock();
            try {
                Device device = deviceService.findDeviceByTenantIdAndName(gateway.getTenantId(), requestMsg.getDeviceName());
                if (device == null) {
                    TenantId tenantId = gateway.getTenantId();
                    device = new Device();
                    device.setTenantId(tenantId);
                    device.setName(requestMsg.getDeviceName());
                    device.setType(requestMsg.getDeviceType());
                    device.setCustomerId(gateway.getCustomerId());
                    DeviceProfile deviceProfile = deviceProfileCache.findOrCreateDeviceProfile(gateway.getTenantId(), requestMsg.getDeviceType());
                    device.setDeviceProfileId(deviceProfile.getId());
                    device = deviceService.saveDevice(device);
                    relationService.saveRelationAsync(TenantId.SYS_TENANT_ID, new EntityRelation(gateway.getId(), device.getId(), "Created"));
                    deviceStateService.onDeviceAdded(device);

                    TbMsgMetaData metaData = new TbMsgMetaData();
                    CustomerId customerId = gateway.getCustomerId();
                    if (customerId != null && !customerId.isNullUid()) {
                        metaData.putValue("customerId", customerId.toString());
                    }
                    metaData.putValue("gatewayId", gatewayId.toString());

                    DeviceId deviceId = device.getId();
                    ObjectNode entityNode = mapper.valueToTree(device);
                    TbMsg tbMsg = TbMsg.newMsg(DataConstants.ENTITY_CREATED, deviceId, metaData, TbMsgDataType.JSON, mapper.writeValueAsString(entityNode));
                    tbClusterService.pushMsgToRuleEngine(tenantId, deviceId, tbMsg, null);
                }
                GetOrCreateDeviceFromGatewayResponseMsg.Builder builder = GetOrCreateDeviceFromGatewayResponseMsg.newBuilder()
                        .setDeviceInfo(getDeviceInfoProto(device));
                DeviceProfile deviceProfile = deviceProfileCache.get(device.getTenantId(), device.getDeviceProfileId());
                if (deviceProfile != null) {
                    builder.setProfileBody(ByteString.copyFrom(dataDecodingEncodingService.encode(deviceProfile)));
                } else {
                    log.warn("[{}] Failed to find device profile [{}] for device. ", device.getId(), device.getDeviceProfileId());
                }
                return TransportApiResponseMsg.newBuilder()
                        .setGetOrCreateDeviceResponseMsg(builder.build())
                        .build();
            } catch (JsonProcessingException e) {
                log.warn("[{}] Failed to lookup device by gateway id and name: [{}]", gatewayId, requestMsg.getDeviceName(), e);
                throw new RuntimeException(e);
            } finally {
                deviceCreationLock.unlock();
            }
        }, dbCallbackExecutorService);
    }

    private ListenableFuture<TransportApiResponseMsg> handle(ProvisionDeviceRequestMsg requestMsg) {
        ListenableFuture<ProvisionResponse> provisionResponseFuture = null;
        try {
            provisionResponseFuture = Futures.immediateFuture(deviceProvisionService.provisionDevice(
                    new ProvisionRequest(
                            requestMsg.getDeviceName(),
                            requestMsg.getCredentialsType() != null ? DeviceCredentialsType.valueOf(requestMsg.getCredentialsType().name()) : null,
                            new ProvisionDeviceCredentialsData(requestMsg.getCredentialsDataProto().getValidateDeviceTokenRequestMsg().getToken(),
                                    requestMsg.getCredentialsDataProto().getValidateBasicMqttCredRequestMsg().getClientId(),
                                    requestMsg.getCredentialsDataProto().getValidateBasicMqttCredRequestMsg().getUserName(),
                                    requestMsg.getCredentialsDataProto().getValidateBasicMqttCredRequestMsg().getPassword(),
                                    requestMsg.getCredentialsDataProto().getValidateDeviceX509CertRequestMsg().getHash()),
                            new ProvisionDeviceProfileCredentials(
                                    requestMsg.getProvisionDeviceCredentialsMsg().getProvisionDeviceKey(),
                                    requestMsg.getProvisionDeviceCredentialsMsg().getProvisionDeviceSecret()))));
        } catch (ProvisionFailedException e) {
            return Futures.immediateFuture(getTransportApiResponseMsg(
                    new DeviceCredentials(),
                    TransportProtos.ProvisionResponseStatus.valueOf(e.getMessage())));
        }
        return Futures.transform(provisionResponseFuture, provisionResponse -> getTransportApiResponseMsg(provisionResponse.getDeviceCredentials(), TransportProtos.ProvisionResponseStatus.SUCCESS),
                dbCallbackExecutorService);
    }

    private TransportApiResponseMsg getTransportApiResponseMsg(DeviceCredentials deviceCredentials, TransportProtos.ProvisionResponseStatus status) {
        if (!status.equals(ProvisionResponseStatus.SUCCESS)) {
            return TransportApiResponseMsg.newBuilder().setProvisionDeviceResponseMsg(TransportProtos.ProvisionDeviceResponseMsg.newBuilder().setStatus(status).build()).build();
        }
        TransportProtos.ProvisionDeviceResponseMsg.Builder provisionResponse = TransportProtos.ProvisionDeviceResponseMsg.newBuilder()
                .setCredentialsType(TransportProtos.CredentialsType.valueOf(deviceCredentials.getCredentialsType().name()))
                .setStatus(status);
        switch (deviceCredentials.getCredentialsType()) {
            case ACCESS_TOKEN:
                provisionResponse.setCredentialsValue(deviceCredentials.getCredentialsId());
                break;
            case MQTT_BASIC:
            case X509_CERTIFICATE:
            case LWM2M_CREDENTIALS:
                provisionResponse.setCredentialsValue(deviceCredentials.getCredentialsValue());
                break;
        }

        return TransportApiResponseMsg.newBuilder()
                .setProvisionDeviceResponseMsg(provisionResponse.build())
                .build();
    }

    private ListenableFuture<TransportApiResponseMsg> handle(GetEntityProfileRequestMsg requestMsg) {
        EntityType entityType = EntityType.valueOf(requestMsg.getEntityType());
        UUID entityUuid = new UUID(requestMsg.getEntityIdMSB(), requestMsg.getEntityIdLSB());
        GetEntityProfileResponseMsg.Builder builder = GetEntityProfileResponseMsg.newBuilder();
        if (entityType.equals(EntityType.DEVICE_PROFILE)) {
            DeviceProfileId deviceProfileId = new DeviceProfileId(entityUuid);
            DeviceProfile deviceProfile = deviceProfileCache.find(deviceProfileId);
            builder.setData(ByteString.copyFrom(dataDecodingEncodingService.encode(deviceProfile)));
        } else if (entityType.equals(EntityType.TENANT)) {
            TenantId tenantId = new TenantId(entityUuid);
            TenantProfile tenantProfile = tenantProfileCache.get(tenantId);
            ApiUsageState state = apiUsageStateService.getApiUsageState(tenantId);
            builder.setData(ByteString.copyFrom(dataDecodingEncodingService.encode(tenantProfile)));
            builder.setApiState(ByteString.copyFrom(dataDecodingEncodingService.encode(state)));
        } else {
            throw new RuntimeException("Invalid entity profile request: " + entityType);
        }
        return Futures.immediateFuture(TransportApiResponseMsg.newBuilder().setEntityProfileResponseMsg(builder).build());
    }

<<<<<<< HEAD
    private ListenableFuture<TransportApiResponseMsg> handle(GetResourcesRequestMsg requestMsg) {
        TenantId tenantId = new TenantId(new UUID(requestMsg.getTenantIdMSB(), requestMsg.getTenantIdLSB()));
        TransportProtos.GetResourcesResponseMsg.Builder builder = TransportProtos.GetResourcesResponseMsg.newBuilder();
        String resourceType = requestMsg.getResourceType();
        String resourceId = requestMsg.getResourceId();

        List<TransportProtos.ResourceMsg> resources;

        if (resourceType != null && resourceId != null && !resourceId.isEmpty()) {
            resources = Collections.singletonList(toProto(
                    resourceService.getResource(tenantId, ResourceType.valueOf(resourceType), resourceId)));
        } else if (resourceType != null && !resourceType.isEmpty()) {
            resources = resourceService.findResourcesByTenantIdResourceType(tenantId, ResourceType.valueOf(resourceType))
                    .stream()
                    .map(this::toProto)
                    .collect(Collectors.toList());
        } else {
            resources = resourceService.findResourcesByTenantId(tenantId)
                    .stream()
                    .map(this::toProto)
                    .collect(Collectors.toList());
        }

        builder.addAllResources(resources);
        return Futures.immediateFuture(TransportApiResponseMsg.newBuilder().setResourcesResponseMsg(builder).build());
    }

    private TransportProtos.ResourceMsg toProto(Resource resource) {
        return TransportProtos.ResourceMsg.newBuilder()
                .setTenantIdMSB(resource.getTenantId().getId().getMostSignificantBits())
                .setTenantIdLSB(resource.getTenantId().getId().getLeastSignificantBits())
                .setResourceType(resource.getResourceType().name())
                .setResourceId(resource.getResourceId())
                .setValue(resource.getValue())
                .build();
=======
    private ListenableFuture<TransportApiResponseMsg> handle(GetResourceRequestMsg requestMsg) {
        TenantId tenantId = new TenantId(new UUID(requestMsg.getTenantIdMSB(), requestMsg.getTenantIdLSB()));
        ResourceType resourceType = ResourceType.valueOf(requestMsg.getResourceType());
        String resourceId = requestMsg.getResourceId();
        TransportProtos.GetResourceResponseMsg.Builder builder = TransportProtos.GetResourceResponseMsg.newBuilder();
        Resource resource = resourceService.getResource(tenantId, resourceType, resourceId);

        if (resource == null && !tenantId.equals(TenantId.SYS_TENANT_ID)) {
            resource = resourceService.getResource(TenantId.SYS_TENANT_ID, resourceType, resourceId);
        }

        if (resource != null) {
            builder.setResource(ByteString.copyFrom(dataDecodingEncodingService.encode(resource)));
        }

        return Futures.immediateFuture(TransportApiResponseMsg.newBuilder().setResourceResponseMsg(builder).build());
>>>>>>> 43fe84a2
    }

    private ListenableFuture<TransportApiResponseMsg> getDeviceInfo(DeviceId deviceId, DeviceCredentials credentials) {
        return Futures.transform(deviceService.findDeviceByIdAsync(TenantId.SYS_TENANT_ID, deviceId), device -> {
            if (device == null) {
                log.trace("[{}] Failed to lookup device by id", deviceId);
                return getEmptyTransportApiResponse();
            }
            try {
                ValidateDeviceCredentialsResponseMsg.Builder builder = ValidateDeviceCredentialsResponseMsg.newBuilder();
                builder.setDeviceInfo(getDeviceInfoProto(device));
                DeviceProfile deviceProfile = deviceProfileCache.get(device.getTenantId(), device.getDeviceProfileId());
                if (deviceProfile != null) {
                    builder.setProfileBody(ByteString.copyFrom(dataDecodingEncodingService.encode(deviceProfile)));
                } else {
                    log.warn("[{}] Failed to find device profile [{}] for device. ", device.getId(), device.getDeviceProfileId());
                }
                if (!StringUtils.isEmpty(credentials.getCredentialsValue())) {
                    builder.setCredentialsBody(credentials.getCredentialsValue());
                }
                return TransportApiResponseMsg.newBuilder()
                        .setValidateCredResponseMsg(builder.build()).build();
            } catch (JsonProcessingException e) {
                log.warn("[{}] Failed to lookup device by id", deviceId, e);
                return getEmptyTransportApiResponse();
            }
        }, MoreExecutors.directExecutor());
    }

    private DeviceInfoProto getDeviceInfoProto(Device device) throws JsonProcessingException {
        return DeviceInfoProto.newBuilder()
                .setTenantIdMSB(device.getTenantId().getId().getMostSignificantBits())
                .setTenantIdLSB(device.getTenantId().getId().getLeastSignificantBits())
                .setDeviceIdMSB(device.getId().getId().getMostSignificantBits())
                .setDeviceIdLSB(device.getId().getId().getLeastSignificantBits())
                .setDeviceName(device.getName())
                .setDeviceType(device.getType())
                .setDeviceProfileIdMSB(device.getDeviceProfileId().getId().getMostSignificantBits())
                .setDeviceProfileIdLSB(device.getDeviceProfileId().getId().getLeastSignificantBits())
                .setAdditionalInfo(mapper.writeValueAsString(device.getAdditionalInfo()))
                .build();
    }

    private ListenableFuture<TransportApiResponseMsg> getEmptyTransportApiResponseFuture() {
        return Futures.immediateFuture(getEmptyTransportApiResponse());
    }

    private TransportApiResponseMsg getEmptyTransportApiResponse() {
        return TransportApiResponseMsg.newBuilder()
                .setValidateCredResponseMsg(ValidateDeviceCredentialsResponseMsg.getDefaultInstance()).build();
    }

    private ListenableFuture<TransportApiResponseMsg> handle(TransportProtos.LwM2MRequestMsg requestMsg) {
        if (requestMsg.hasRegistrationMsg()) {
            return handleRegistration(requestMsg.getRegistrationMsg());
        } else {
            return Futures.immediateFailedFuture(new RuntimeException("Not supported!"));
        }
    }

    private ListenableFuture<TransportApiResponseMsg> handleRegistration(TransportProtos.LwM2MRegistrationRequestMsg msg) {
        TenantId tenantId = new TenantId(UUID.fromString(msg.getTenantId()));
        String deviceName = msg.getEndpoint();
        Lock deviceCreationLock = deviceCreationLocks.computeIfAbsent(deviceName, id -> new ReentrantLock());
        deviceCreationLock.lock();
        try {
            Device device = deviceService.findDeviceByTenantIdAndName(tenantId, deviceName);
            if (device == null) {
                device = new Device();
                device.setTenantId(tenantId);
                device.setName(deviceName);
                device.setType("LwM2M");
                device = deviceService.saveDevice(device);
                deviceStateService.onDeviceAdded(device);
            }
            TransportProtos.LwM2MRegistrationResponseMsg registrationResponseMsg =
                    TransportProtos.LwM2MRegistrationResponseMsg.newBuilder()
                            .setDeviceInfo(getDeviceInfoProto(device)).build();
            TransportProtos.LwM2MResponseMsg responseMsg = TransportProtos.LwM2MResponseMsg.newBuilder().setRegistrationMsg(registrationResponseMsg).build();
            return Futures.immediateFuture(TransportApiResponseMsg.newBuilder().setLwM2MResponseMsg(responseMsg).build());
        } catch (JsonProcessingException e) {
            log.warn("[{}][{}] Failed to lookup device by gateway id and name", tenantId, deviceName, e);
            throw new RuntimeException(e);
        } finally {
            deviceCreationLock.unlock();
        }
    }
}<|MERGE_RESOLUTION|>--- conflicted
+++ resolved
@@ -31,6 +31,8 @@
 import org.thingsboard.server.common.data.Device;
 import org.thingsboard.server.common.data.DeviceProfile;
 import org.thingsboard.server.common.data.EntityType;
+import org.thingsboard.server.common.data.Resource;
+import org.thingsboard.server.common.data.ResourceType;
 import org.thingsboard.server.common.data.TenantProfile;
 import org.thingsboard.server.common.data.device.credentials.BasicMqttCredentials;
 import org.thingsboard.server.common.data.device.credentials.ProvisionDeviceCredentialsData;
@@ -42,13 +44,6 @@
 import org.thingsboard.server.common.data.relation.EntityRelation;
 import org.thingsboard.server.common.data.security.DeviceCredentials;
 import org.thingsboard.server.common.data.security.DeviceCredentialsType;
-<<<<<<< HEAD
-import org.thingsboard.server.common.data.transport.resource.Resource;
-import org.thingsboard.server.common.data.transport.resource.ResourceType;
-=======
-import org.thingsboard.server.common.data.Resource;
-import org.thingsboard.server.common.data.ResourceType;
->>>>>>> 43fe84a2
 import org.thingsboard.server.common.msg.EncryptionUtil;
 import org.thingsboard.server.common.msg.TbMsg;
 import org.thingsboard.server.common.msg.TbMsgDataType;
@@ -69,11 +64,7 @@
 import org.thingsboard.server.gen.transport.TransportProtos.GetEntityProfileResponseMsg;
 import org.thingsboard.server.gen.transport.TransportProtos.GetOrCreateDeviceFromGatewayRequestMsg;
 import org.thingsboard.server.gen.transport.TransportProtos.GetOrCreateDeviceFromGatewayResponseMsg;
-<<<<<<< HEAD
-import org.thingsboard.server.gen.transport.TransportProtos.GetResourcesRequestMsg;
-=======
 import org.thingsboard.server.gen.transport.TransportProtos.GetResourceRequestMsg;
->>>>>>> 43fe84a2
 import org.thingsboard.server.gen.transport.TransportProtos.ProvisionDeviceRequestMsg;
 import org.thingsboard.server.gen.transport.TransportProtos.ProvisionResponseStatus;
 import org.thingsboard.server.gen.transport.TransportProtos.TransportApiRequestMsg;
@@ -90,14 +81,11 @@
 import org.thingsboard.server.service.queue.TbClusterService;
 import org.thingsboard.server.service.state.DeviceStateService;
 
-import java.util.Collections;
-import java.util.List;
 import java.util.UUID;
 import java.util.concurrent.ConcurrentHashMap;
 import java.util.concurrent.ConcurrentMap;
 import java.util.concurrent.locks.Lock;
 import java.util.concurrent.locks.ReentrantLock;
-import java.util.stream.Collectors;
 
 /**
  * Created by ashvayka on 05.10.18.
@@ -175,13 +163,8 @@
         } else if (transportApiRequestMsg.hasProvisionDeviceRequestMsg()) {
             return Futures.transform(handle(transportApiRequestMsg.getProvisionDeviceRequestMsg()),
                     value -> new TbProtoQueueMsg<>(tbProtoQueueMsg.getKey(), value, tbProtoQueueMsg.getHeaders()), MoreExecutors.directExecutor());
-<<<<<<< HEAD
-        } else if (transportApiRequestMsg.hasResourcesRequestMsg()) {
-            return Futures.transform(handle(transportApiRequestMsg.getResourcesRequestMsg()),
-=======
         } else if (transportApiRequestMsg.hasResourceRequestMsg()) {
             return Futures.transform(handle(transportApiRequestMsg.getResourceRequestMsg()),
->>>>>>> 43fe84a2
                     value -> new TbProtoQueueMsg<>(tbProtoQueueMsg.getKey(), value, tbProtoQueueMsg.getHeaders()), MoreExecutors.directExecutor());
         }
         return Futures.transform(getEmptyTransportApiResponseFuture(),
@@ -379,43 +362,6 @@
         return Futures.immediateFuture(TransportApiResponseMsg.newBuilder().setEntityProfileResponseMsg(builder).build());
     }
 
-<<<<<<< HEAD
-    private ListenableFuture<TransportApiResponseMsg> handle(GetResourcesRequestMsg requestMsg) {
-        TenantId tenantId = new TenantId(new UUID(requestMsg.getTenantIdMSB(), requestMsg.getTenantIdLSB()));
-        TransportProtos.GetResourcesResponseMsg.Builder builder = TransportProtos.GetResourcesResponseMsg.newBuilder();
-        String resourceType = requestMsg.getResourceType();
-        String resourceId = requestMsg.getResourceId();
-
-        List<TransportProtos.ResourceMsg> resources;
-
-        if (resourceType != null && resourceId != null && !resourceId.isEmpty()) {
-            resources = Collections.singletonList(toProto(
-                    resourceService.getResource(tenantId, ResourceType.valueOf(resourceType), resourceId)));
-        } else if (resourceType != null && !resourceType.isEmpty()) {
-            resources = resourceService.findResourcesByTenantIdResourceType(tenantId, ResourceType.valueOf(resourceType))
-                    .stream()
-                    .map(this::toProto)
-                    .collect(Collectors.toList());
-        } else {
-            resources = resourceService.findResourcesByTenantId(tenantId)
-                    .stream()
-                    .map(this::toProto)
-                    .collect(Collectors.toList());
-        }
-
-        builder.addAllResources(resources);
-        return Futures.immediateFuture(TransportApiResponseMsg.newBuilder().setResourcesResponseMsg(builder).build());
-    }
-
-    private TransportProtos.ResourceMsg toProto(Resource resource) {
-        return TransportProtos.ResourceMsg.newBuilder()
-                .setTenantIdMSB(resource.getTenantId().getId().getMostSignificantBits())
-                .setTenantIdLSB(resource.getTenantId().getId().getLeastSignificantBits())
-                .setResourceType(resource.getResourceType().name())
-                .setResourceId(resource.getResourceId())
-                .setValue(resource.getValue())
-                .build();
-=======
     private ListenableFuture<TransportApiResponseMsg> handle(GetResourceRequestMsg requestMsg) {
         TenantId tenantId = new TenantId(new UUID(requestMsg.getTenantIdMSB(), requestMsg.getTenantIdLSB()));
         ResourceType resourceType = ResourceType.valueOf(requestMsg.getResourceType());
@@ -432,7 +378,6 @@
         }
 
         return Futures.immediateFuture(TransportApiResponseMsg.newBuilder().setResourceResponseMsg(builder).build());
->>>>>>> 43fe84a2
     }
 
     private ListenableFuture<TransportApiResponseMsg> getDeviceInfo(DeviceId deviceId, DeviceCredentials credentials) {
