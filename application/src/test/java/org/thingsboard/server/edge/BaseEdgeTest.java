/**
 * Copyright © 2016-2020 The Thingsboard Authors
 *
 * Licensed under the Apache License, Version 2.0 (the "License");
 * you may not use this file except in compliance with the License.
 * You may obtain a copy of the License at
 *
 *     http://www.apache.org/licenses/LICENSE-2.0
 *
 * Unless required by applicable law or agreed to in writing, software
 * distributed under the License is distributed on an "AS IS" BASIS,
 * WITHOUT WARRANTIES OR CONDITIONS OF ANY KIND, either express or implied.
 * See the License for the specific language governing permissions and
 * limitations under the License.
 */
package org.thingsboard.server.edge;

import com.datastax.oss.driver.api.core.uuid.Uuids;
import com.fasterxml.jackson.core.JsonProcessingException;
import com.fasterxml.jackson.core.type.TypeReference;
import com.fasterxml.jackson.databind.JsonNode;
import com.fasterxml.jackson.databind.ObjectMapper;
import com.fasterxml.jackson.databind.node.ObjectNode;
import com.google.gson.JsonObject;
import com.google.protobuf.AbstractMessage;
import com.google.protobuf.InvalidProtocolBufferException;
import com.google.protobuf.MessageLite;
import lombok.extern.slf4j.Slf4j;
import org.apache.commons.lang.RandomStringUtils;
import org.junit.After;
import org.junit.Assert;
import org.junit.Before;
import org.junit.Test;
import org.springframework.beans.factory.annotation.Autowired;
import org.thingsboard.server.common.data.Customer;
import org.thingsboard.server.common.data.Dashboard;
import org.thingsboard.server.common.data.DataConstants;
import org.thingsboard.server.common.data.Device;
import org.thingsboard.server.common.data.EntityType;
import org.thingsboard.server.common.data.EntityView;
import org.thingsboard.server.common.data.Tenant;
import org.thingsboard.server.common.data.User;
import org.thingsboard.server.common.data.alarm.Alarm;
import org.thingsboard.server.common.data.alarm.AlarmInfo;
import org.thingsboard.server.common.data.alarm.AlarmSeverity;
import org.thingsboard.server.common.data.alarm.AlarmStatus;
import org.thingsboard.server.common.data.asset.Asset;
import org.thingsboard.server.common.data.edge.Edge;
import org.thingsboard.server.common.data.edge.EdgeEvent;
import org.thingsboard.server.common.data.edge.EdgeEventActionType;
import org.thingsboard.server.common.data.edge.EdgeEventType;
import org.thingsboard.server.common.data.id.DeviceId;
import org.thingsboard.server.common.data.id.EdgeId;
import org.thingsboard.server.common.data.id.EntityId;
import org.thingsboard.server.common.data.id.EntityIdFactory;
import org.thingsboard.server.common.data.id.RuleChainId;
import org.thingsboard.server.common.data.id.TenantId;
import org.thingsboard.server.common.data.id.UserId;
import org.thingsboard.server.common.data.page.PageData;
import org.thingsboard.server.common.data.page.PageLink;
import org.thingsboard.server.common.data.relation.EntityRelation;
import org.thingsboard.server.common.data.relation.RelationTypeGroup;
import org.thingsboard.server.common.data.rule.RuleChain;
import org.thingsboard.server.common.data.rule.RuleChainMetaData;
import org.thingsboard.server.common.data.rule.RuleChainType;
import org.thingsboard.server.common.data.rule.RuleNode;
import org.thingsboard.server.common.data.security.Authority;
import org.thingsboard.server.common.data.security.DeviceCredentials;
import org.thingsboard.server.common.data.security.DeviceCredentialsType;
import org.thingsboard.server.common.data.widget.WidgetType;
import org.thingsboard.server.common.data.widget.WidgetsBundle;
import org.thingsboard.server.common.transport.adaptor.JsonConverter;
import org.thingsboard.server.controller.AbstractControllerTest;
import org.thingsboard.server.dao.edge.EdgeEventService;
import org.thingsboard.server.dao.util.mapping.JacksonUtil;
import org.thingsboard.server.edge.imitator.EdgeImitator;
import org.thingsboard.server.gen.edge.AlarmUpdateMsg;
import org.thingsboard.server.gen.edge.AssetUpdateMsg;
import org.thingsboard.server.gen.edge.AttributeDeleteMsg;
import org.thingsboard.server.gen.edge.AttributesRequestMsg;
import org.thingsboard.server.gen.edge.CustomerUpdateMsg;
import org.thingsboard.server.gen.edge.DashboardUpdateMsg;
import org.thingsboard.server.gen.edge.DeviceCredentialsRequestMsg;
import org.thingsboard.server.gen.edge.DeviceCredentialsUpdateMsg;
import org.thingsboard.server.gen.edge.DeviceRpcCallMsg;
import org.thingsboard.server.gen.edge.DeviceUpdateMsg;
import org.thingsboard.server.gen.edge.EdgeConfiguration;
import org.thingsboard.server.gen.edge.EntityDataProto;
import org.thingsboard.server.gen.edge.EntityViewUpdateMsg;
import org.thingsboard.server.gen.edge.RelationRequestMsg;
import org.thingsboard.server.gen.edge.RelationUpdateMsg;
import org.thingsboard.server.gen.edge.RpcResponseMsg;
import org.thingsboard.server.gen.edge.RuleChainMetadataRequestMsg;
import org.thingsboard.server.gen.edge.RuleChainMetadataUpdateMsg;
import org.thingsboard.server.gen.edge.RuleChainUpdateMsg;
import org.thingsboard.server.gen.edge.UpdateMsgType;
import org.thingsboard.server.gen.edge.UplinkMsg;
import org.thingsboard.server.gen.edge.UserCredentialsRequestMsg;
import org.thingsboard.server.gen.edge.UserCredentialsUpdateMsg;
import org.thingsboard.server.gen.edge.WidgetTypeUpdateMsg;
import org.thingsboard.server.gen.edge.WidgetsBundleUpdateMsg;
import org.thingsboard.server.gen.transport.TransportProtos;
import org.thingsboard.server.service.queue.TbClusterService;

import java.util.ArrayList;
import java.util.List;
import java.util.Map;
import java.util.Optional;
import java.util.Random;
import java.util.UUID;
import java.util.concurrent.TimeUnit;

import static org.springframework.test.web.servlet.result.MockMvcResultMatchers.status;

@Slf4j
abstract public class BaseEdgeTest extends AbstractControllerTest {

    private Tenant savedTenant;
    private TenantId tenantId;
    private User tenantAdmin;

    private EdgeImitator edgeImitator;
    private Edge edge;

    @Autowired
    private EdgeEventService edgeEventService;

    @Autowired
    private TbClusterService clusterService;

    @Before
    public void beforeTest() throws Exception {
        loginSysAdmin();

        Tenant tenant = new Tenant();
        tenant.setTitle("My tenant");
        savedTenant = doPost("/api/tenant", tenant, Tenant.class);
        tenantId = savedTenant.getId();
        Assert.assertNotNull(savedTenant);

        tenantAdmin = new User();
        tenantAdmin.setAuthority(Authority.TENANT_ADMIN);
        tenantAdmin.setTenantId(savedTenant.getId());
        tenantAdmin.setEmail("tenant2@thingsboard.org");
        tenantAdmin.setFirstName("Joe");
        tenantAdmin.setLastName("Downs");

        tenantAdmin = createUserAndLogin(tenantAdmin, "testPassword1");
        installation();

        edgeImitator = new EdgeImitator("localhost", 7070, edge.getRoutingKey(), edge.getSecret());
        // should be less, but events from SyncEdgeService stack with events from controller. will be fixed in next releases
        edgeImitator.expectMessageAmount(7);
        edgeImitator.connect();
    }

    @After
    public void afterTest() throws Exception {
        edgeImitator.disconnect();

        loginSysAdmin();

        doDelete("/api/tenant/" + savedTenant.getId().getId().toString())
                .andExpect(status().isOk());
    }


    @Test
    public void test() throws Exception {
        testReceivedInitialData();
        testDevices();
        testAssets();
        testRuleChains();
        testDashboards();
        testRelations();
        testAlarms();
        testEntityView();
        testCustomer();
        testWidgetsBundleAndWidgetType();
        testTimeseries();
        testAttributes();
        testSendMessagesToCloud();
        testRpcCall();
        // TODO: voba - test conflict messages in case device with current name already exist or ID is already used
    }

    private Device findDeviceByName(String deviceName) throws Exception {
        List<Device> edgeDevices = doGetTypedWithPageLink("/api/edge/" + edge.getId().getId().toString() + "/devices?",
                new TypeReference<PageData<Device>>() {
                }, new PageLink(100)).getData();
        Optional<Device> foundDevice = edgeDevices.stream().filter(d -> d.getName().equals(deviceName)).findAny();
        Assert.assertTrue(foundDevice.isPresent());
        Device device = foundDevice.get();
        Assert.assertEquals(deviceName, device.getName());
        return device;
    }

    private Asset findAssetByName(String assetName) throws Exception {
        List<Asset> edgeAssets = doGetTypedWithPageLink("/api/edge/" + edge.getId().getId().toString() + "/assets?",
                new TypeReference<PageData<Asset>>() {
                }, new PageLink(100)).getData();

        Assert.assertEquals(1, edgeAssets.size());
        Asset asset = edgeAssets.get(0);
        Assert.assertEquals(assetName, asset.getName());
        return asset;
    }

    private Device saveDevice(String deviceName) throws Exception {
        Device device = new Device();
        device.setName(deviceName);
        device.setType("test");
        return doPost("/api/device", device, Device.class);
    }

    private Asset saveAsset(String assetName) throws Exception {
        Asset asset = new Asset();
        asset.setName(assetName);
        asset.setType("test");
        return doPost("/api/asset", asset, Asset.class);
    }

    private void testRpcCall() throws Exception {
        Device device = findDeviceByName("Edge Device 1");

        ObjectNode body = mapper.createObjectNode();
        body.put("requestId", new Random().nextInt());
        body.put("requestUUID", Uuids.timeBased().toString());
        body.put("oneway", false);
        body.put("expirationTime", System.currentTimeMillis() + TimeUnit.SECONDS.toMillis(10));
        body.put("method", "test_method");
        body.put("params", "{\"param1\":\"value1\"}");

        EdgeEvent edgeEvent = constructEdgeEvent(tenantId, edge.getId(), EdgeEventActionType.RPC_CALL, device.getId().getId(), EdgeEventType.DEVICE, body);
        edgeImitator.expectMessageAmount(1);
        edgeEventService.saveAsync(edgeEvent);
        clusterService.onEdgeEventUpdate(tenantId, edge.getId());
        edgeImitator.waitForMessages();

        AbstractMessage latestMessage = edgeImitator.getLatestMessage();
        Assert.assertTrue(latestMessage instanceof DeviceRpcCallMsg);
        DeviceRpcCallMsg latestDeviceRpcCallMsg = (DeviceRpcCallMsg) latestMessage;
        Assert.assertEquals("test_method", latestDeviceRpcCallMsg.getRequestMsg().getMethod());
    }

    private void testReceivedInitialData() throws Exception {
        log.info("Checking received data");
        edgeImitator.waitForMessages();

        EdgeConfiguration configuration = edgeImitator.getConfiguration();
        Assert.assertNotNull(configuration);

        testAutoGeneratedCodeByProtobuf(configuration);

        UserId userId = edgeImitator.getUserId();
        Assert.assertNotNull(userId);

        Optional<DeviceUpdateMsg> optionalMsg1 = edgeImitator.findMessageByType(DeviceUpdateMsg.class);
        Assert.assertTrue(optionalMsg1.isPresent());
        DeviceUpdateMsg deviceUpdateMsg = optionalMsg1.get();
        Assert.assertEquals(UpdateMsgType.ENTITY_CREATED_RPC_MESSAGE, deviceUpdateMsg.getMsgType());
        UUID deviceUUID = new UUID(deviceUpdateMsg.getIdMSB(), deviceUpdateMsg.getIdLSB());
        Device device = doGet("/api/device/" + deviceUUID.toString(), Device.class);
        Assert.assertNotNull(device);
        List<Device> edgeDevices = doGetTypedWithPageLink("/api/edge/" + edge.getId().getId().toString() + "/devices?",
                new TypeReference<PageData<Device>>() {}, new PageLink(100)).getData();
        Assert.assertTrue(edgeDevices.contains(device));

        Optional<AssetUpdateMsg> optionalMsg2 = edgeImitator.findMessageByType(AssetUpdateMsg.class);
        Assert.assertTrue(optionalMsg2.isPresent());
        AssetUpdateMsg assetUpdateMsg = optionalMsg2.get();
        Assert.assertEquals(UpdateMsgType.ENTITY_CREATED_RPC_MESSAGE, assetUpdateMsg.getMsgType());
        UUID assetUUID = new UUID(assetUpdateMsg.getIdMSB(), assetUpdateMsg.getIdLSB());
        Asset asset = doGet("/api/asset/" + assetUUID.toString(), Asset.class);
        Assert.assertNotNull(asset);
        List<Asset> edgeAssets = doGetTypedWithPageLink("/api/edge/" + edge.getId().getId().toString() + "/assets?",
                new TypeReference<PageData<Asset>>() {}, new PageLink(100)).getData();
        Assert.assertTrue(edgeAssets.contains(asset));

        testAutoGeneratedCodeByProtobuf(assetUpdateMsg);

        Optional<RuleChainUpdateMsg> optionalMsg3 = edgeImitator.findMessageByType(RuleChainUpdateMsg.class);
        Assert.assertTrue(optionalMsg3.isPresent());
        RuleChainUpdateMsg ruleChainUpdateMsg = optionalMsg3.get();
        Assert.assertEquals(UpdateMsgType.ENTITY_UPDATED_RPC_MESSAGE, ruleChainUpdateMsg.getMsgType());
        UUID ruleChainUUID = new UUID(ruleChainUpdateMsg.getIdMSB(), ruleChainUpdateMsg.getIdLSB());
        RuleChain ruleChain = doGet("/api/ruleChain/" + ruleChainUUID.toString(), RuleChain.class);
        Assert.assertNotNull(ruleChain);
        List<RuleChain> edgeRuleChains = doGetTypedWithPageLink("/api/edge/" + edge.getId().getId().toString() + "/ruleChains?",
                new TypeReference<PageData<RuleChain>>() {}, new PageLink(100)).getData();
        Assert.assertTrue(edgeRuleChains.contains(ruleChain));

        testAutoGeneratedCodeByProtobuf(ruleChainUpdateMsg);

        log.info("Received data checked");
    }

    private void testDevices() throws Exception {
        log.info("Testing devices");

        Device savedDevice = saveDevice("Edge Device 2");

        edgeImitator.expectMessageAmount(1);
        doPost("/api/edge/" + edge.getId().getId().toString()
                + "/device/" + savedDevice.getId().getId().toString(), Device.class);
        edgeImitator.waitForMessages();

        AbstractMessage latestMessage = edgeImitator.getLatestMessage();
        Assert.assertTrue(latestMessage instanceof DeviceUpdateMsg);
        DeviceUpdateMsg deviceUpdateMsg = (DeviceUpdateMsg) latestMessage;
        Assert.assertEquals(UpdateMsgType.ENTITY_CREATED_RPC_MESSAGE, deviceUpdateMsg.getMsgType());
        Assert.assertEquals(deviceUpdateMsg.getIdMSB(), savedDevice.getUuidId().getMostSignificantBits());
        Assert.assertEquals(deviceUpdateMsg.getIdLSB(), savedDevice.getUuidId().getLeastSignificantBits());
        Assert.assertEquals(deviceUpdateMsg.getName(), savedDevice.getName());
        Assert.assertEquals(deviceUpdateMsg.getType(), savedDevice.getType());

        edgeImitator.expectMessageAmount(1);
        doDelete("/api/edge/" + edge.getId().getId().toString()
                + "/device/" + savedDevice.getId().getId().toString(), Device.class);
        edgeImitator.waitForMessages();

        latestMessage = edgeImitator.getLatestMessage();
        Assert.assertTrue(latestMessage instanceof DeviceUpdateMsg);
        deviceUpdateMsg = (DeviceUpdateMsg) latestMessage;
        Assert.assertEquals(UpdateMsgType.ENTITY_DELETED_RPC_MESSAGE, deviceUpdateMsg.getMsgType());
        Assert.assertEquals(deviceUpdateMsg.getIdMSB(), savedDevice.getUuidId().getMostSignificantBits());
        Assert.assertEquals(deviceUpdateMsg.getIdLSB(), savedDevice.getUuidId().getLeastSignificantBits());

        edgeImitator.expectMessageAmount(1);
        doDelete("/api/device/" + savedDevice.getId().getId().toString())
                .andExpect(status().isOk());
        edgeImitator.waitForMessages();

        latestMessage = edgeImitator.getLatestMessage();
        Assert.assertTrue(latestMessage instanceof DeviceUpdateMsg);
        deviceUpdateMsg = (DeviceUpdateMsg) latestMessage;
        Assert.assertEquals(UpdateMsgType.ENTITY_DELETED_RPC_MESSAGE, deviceUpdateMsg.getMsgType());
        Assert.assertEquals(deviceUpdateMsg.getIdMSB(), savedDevice.getUuidId().getMostSignificantBits());
        Assert.assertEquals(deviceUpdateMsg.getIdLSB(), savedDevice.getUuidId().getLeastSignificantBits());

        log.info("Devices tested successfully");
    }


    private void testAssets() throws Exception {
        log.info("Testing assets");
        Asset savedAsset = saveAsset("Edge Asset 2");

        edgeImitator.expectMessageAmount(1);
        doPost("/api/edge/" + edge.getId().getId().toString()
                + "/asset/" + savedAsset.getId().getId().toString(), Asset.class);
        edgeImitator.waitForMessages();

        AbstractMessage latestMessage = edgeImitator.getLatestMessage();
        Assert.assertTrue(latestMessage instanceof AssetUpdateMsg);
        AssetUpdateMsg assetUpdateMsg = (AssetUpdateMsg) latestMessage;
        Assert.assertEquals(UpdateMsgType.ENTITY_CREATED_RPC_MESSAGE, assetUpdateMsg.getMsgType());
        Assert.assertEquals(assetUpdateMsg.getIdMSB(), savedAsset.getUuidId().getMostSignificantBits());
        Assert.assertEquals(assetUpdateMsg.getIdLSB(), savedAsset.getUuidId().getLeastSignificantBits());
        Assert.assertEquals(assetUpdateMsg.getName(), savedAsset.getName());
        Assert.assertEquals(assetUpdateMsg.getType(), savedAsset.getType());

        edgeImitator.expectMessageAmount(1);
        doDelete("/api/edge/" + edge.getId().getId().toString()
                + "/asset/" + savedAsset.getId().getId().toString(), Asset.class);
        edgeImitator.waitForMessages();

        latestMessage = edgeImitator.getLatestMessage();
        Assert.assertTrue(latestMessage instanceof AssetUpdateMsg);
        assetUpdateMsg = (AssetUpdateMsg) latestMessage;
        Assert.assertEquals(UpdateMsgType.ENTITY_DELETED_RPC_MESSAGE, assetUpdateMsg.getMsgType());
        Assert.assertEquals(assetUpdateMsg.getIdMSB(), savedAsset.getUuidId().getMostSignificantBits());
        Assert.assertEquals(assetUpdateMsg.getIdLSB(), savedAsset.getUuidId().getLeastSignificantBits());

        edgeImitator.expectMessageAmount(1);
        doDelete("/api/asset/" + savedAsset.getId().getId().toString())
                .andExpect(status().isOk());
        edgeImitator.waitForMessages();

        latestMessage = edgeImitator.getLatestMessage();
        Assert.assertTrue(latestMessage instanceof AssetUpdateMsg);
        assetUpdateMsg = (AssetUpdateMsg) latestMessage;
        Assert.assertEquals(UpdateMsgType.ENTITY_DELETED_RPC_MESSAGE, assetUpdateMsg.getMsgType());
        Assert.assertEquals(assetUpdateMsg.getIdMSB(), savedAsset.getUuidId().getMostSignificantBits());
        Assert.assertEquals(assetUpdateMsg.getIdLSB(), savedAsset.getUuidId().getLeastSignificantBits());

        log.info("Assets tested successfully");
    }

    private void testRuleChains() throws Exception {
        log.info("Testing RuleChains");
        RuleChain ruleChain = new RuleChain();
        ruleChain.setName("Edge Test Rule Chain");
        ruleChain.setType(RuleChainType.EDGE);
        RuleChain savedRuleChain = doPost("/api/ruleChain", ruleChain, RuleChain.class);

        createRuleChainMetadata(savedRuleChain);

        // Wait before rule chain metadata saved to database before rule chain is assigned to edge
        Thread.sleep(1000);

        edgeImitator.expectMessageAmount(1);
        doPost("/api/edge/" + edge.getId().getId().toString()
                + "/ruleChain/" + savedRuleChain.getId().getId().toString(), RuleChain.class);
        edgeImitator.waitForMessages();

        AbstractMessage latestMessage = edgeImitator.getLatestMessage();
        Assert.assertTrue(latestMessage instanceof RuleChainUpdateMsg);
        RuleChainUpdateMsg ruleChainUpdateMsg = (RuleChainUpdateMsg) latestMessage;
        Assert.assertEquals(UpdateMsgType.ENTITY_CREATED_RPC_MESSAGE, ruleChainUpdateMsg.getMsgType());
        Assert.assertEquals(ruleChainUpdateMsg.getIdMSB(), savedRuleChain.getUuidId().getMostSignificantBits());
        Assert.assertEquals(ruleChainUpdateMsg.getIdLSB(), savedRuleChain.getUuidId().getLeastSignificantBits());
        Assert.assertEquals(ruleChainUpdateMsg.getName(), savedRuleChain.getName());

        testRuleChainMetadataRequestMsg(savedRuleChain.getId());

        edgeImitator.expectMessageAmount(1);
        doDelete("/api/edge/" + edge.getId().getId().toString()
                + "/ruleChain/" + savedRuleChain.getId().getId().toString(), RuleChain.class);
        edgeImitator.waitForMessages();

        latestMessage = edgeImitator.getLatestMessage();
        Assert.assertTrue(latestMessage instanceof RuleChainUpdateMsg);
        ruleChainUpdateMsg = (RuleChainUpdateMsg) latestMessage;
        Assert.assertEquals(UpdateMsgType.ENTITY_DELETED_RPC_MESSAGE, ruleChainUpdateMsg.getMsgType());
        Assert.assertEquals(ruleChainUpdateMsg.getIdMSB(), savedRuleChain.getUuidId().getMostSignificantBits());
        Assert.assertEquals(ruleChainUpdateMsg.getIdLSB(), savedRuleChain.getUuidId().getLeastSignificantBits());

        edgeImitator.expectMessageAmount(1);
        doDelete("/api/ruleChain/" + savedRuleChain.getId().getId().toString())
                .andExpect(status().isOk());
        edgeImitator.waitForMessages();

        latestMessage = edgeImitator.getLatestMessage();
        Assert.assertTrue(latestMessage instanceof RuleChainUpdateMsg);
        ruleChainUpdateMsg = (RuleChainUpdateMsg) latestMessage;
        Assert.assertEquals(UpdateMsgType.ENTITY_DELETED_RPC_MESSAGE, ruleChainUpdateMsg.getMsgType());
        Assert.assertEquals(ruleChainUpdateMsg.getIdMSB(), savedRuleChain.getUuidId().getMostSignificantBits());
        Assert.assertEquals(ruleChainUpdateMsg.getIdLSB(), savedRuleChain.getUuidId().getLeastSignificantBits());

        log.info("RuleChains tested successfully");
    }

    private void testRuleChainMetadataRequestMsg(RuleChainId ruleChainId) throws Exception {
        RuleChainMetadataRequestMsg.Builder ruleChainMetadataRequestMsgBuilder = RuleChainMetadataRequestMsg.newBuilder()
                .setRuleChainIdMSB(ruleChainId.getId().getMostSignificantBits())
                .setRuleChainIdLSB(ruleChainId.getId().getLeastSignificantBits());
        testAutoGeneratedCodeByProtobuf(ruleChainMetadataRequestMsgBuilder);

        UplinkMsg.Builder uplinkMsgBuilder = UplinkMsg.newBuilder()
                .addRuleChainMetadataRequestMsg(ruleChainMetadataRequestMsgBuilder.build());
        testAutoGeneratedCodeByProtobuf(uplinkMsgBuilder);

        edgeImitator.expectResponsesAmount(1);
        edgeImitator.expectMessageAmount(1);
        edgeImitator.sendUplinkMsg(uplinkMsgBuilder.build());
        edgeImitator.waitForResponses();
        edgeImitator.waitForMessages();

        AbstractMessage latestMessage = edgeImitator.getLatestMessage();
        Assert.assertTrue(latestMessage instanceof RuleChainMetadataUpdateMsg);
        RuleChainMetadataUpdateMsg ruleChainMetadataUpdateMsg = (RuleChainMetadataUpdateMsg) latestMessage;
        RuleChainId receivedRuleChainId =
                new RuleChainId(new UUID(ruleChainMetadataUpdateMsg.getRuleChainIdMSB(), ruleChainMetadataUpdateMsg.getRuleChainIdLSB()));
        Assert.assertEquals(ruleChainId, receivedRuleChainId);
    }

    private void createRuleChainMetadata(RuleChain ruleChain) throws Exception {
        RuleChainMetaData ruleChainMetaData = new RuleChainMetaData();
        ruleChainMetaData.setRuleChainId(ruleChain.getId());

        ObjectMapper mapper = new ObjectMapper();

        RuleNode ruleNode1 = new RuleNode();
        ruleNode1.setName("name1");
        ruleNode1.setType("type1");
        ruleNode1.setConfiguration(mapper.readTree("\"key1\": \"val1\""));

        RuleNode ruleNode2 = new RuleNode();
        ruleNode2.setName("name2");
        ruleNode2.setType("type2");
        ruleNode2.setConfiguration(mapper.readTree("\"key2\": \"val2\""));

        RuleNode ruleNode3 = new RuleNode();
        ruleNode3.setName("name3");
        ruleNode3.setType("type3");
        ruleNode3.setConfiguration(mapper.readTree("\"key3\": \"val3\""));

        List<RuleNode> ruleNodes = new ArrayList<>();
        ruleNodes.add(ruleNode1);
        ruleNodes.add(ruleNode2);
        ruleNodes.add(ruleNode3);
        ruleChainMetaData.setFirstNodeIndex(0);
        ruleChainMetaData.setNodes(ruleNodes);

        ruleChainMetaData.addConnectionInfo(0, 1, "success");
        ruleChainMetaData.addConnectionInfo(0, 2, "fail");
        ruleChainMetaData.addConnectionInfo(1, 2, "success");

        ruleChainMetaData.addRuleChainConnectionInfo(2, edge.getRootRuleChainId(), "success", mapper.createObjectNode());

        doPost("/api/ruleChain/metadata", ruleChainMetaData, RuleChainMetaData.class);
    }

    private void testDashboards() throws Exception {
        log.info("Testing Dashboards");
        Dashboard dashboard = new Dashboard();
        dashboard.setTitle("Edge Test Dashboard");
        Dashboard savedDashboard = doPost("/api/dashboard", dashboard, Dashboard.class);

        edgeImitator.expectMessageAmount(1);
        doPost("/api/edge/" + edge.getId().getId().toString()
                + "/dashboard/" + savedDashboard.getId().getId().toString(), Dashboard.class);
        edgeImitator.waitForMessages();

        AbstractMessage latestMessage = edgeImitator.getLatestMessage();
        Assert.assertTrue(latestMessage instanceof DashboardUpdateMsg);
        DashboardUpdateMsg dashboardUpdateMsg = (DashboardUpdateMsg) latestMessage;
        Assert.assertEquals(UpdateMsgType.ENTITY_CREATED_RPC_MESSAGE, dashboardUpdateMsg.getMsgType());
        Assert.assertEquals(dashboardUpdateMsg.getIdMSB(), savedDashboard.getUuidId().getMostSignificantBits());
        Assert.assertEquals(dashboardUpdateMsg.getIdLSB(), savedDashboard.getUuidId().getLeastSignificantBits());
        Assert.assertEquals(dashboardUpdateMsg.getTitle(), savedDashboard.getName());

        testAutoGeneratedCodeByProtobuf(dashboardUpdateMsg);

        edgeImitator.expectMessageAmount(1);
        savedDashboard.setTitle("Updated Edge Test Dashboard");
        doPost("/api/dashboard", savedDashboard, Dashboard.class);
        edgeImitator.waitForMessages();

        latestMessage = edgeImitator.getLatestMessage();
        Assert.assertTrue(latestMessage instanceof DashboardUpdateMsg);
        dashboardUpdateMsg = (DashboardUpdateMsg) latestMessage;
        Assert.assertEquals(UpdateMsgType.ENTITY_UPDATED_RPC_MESSAGE, dashboardUpdateMsg.getMsgType());
        Assert.assertEquals(dashboardUpdateMsg.getTitle(), savedDashboard.getName());

        edgeImitator.expectMessageAmount(1);
        doDelete("/api/edge/" + edge.getId().getId().toString()
                + "/dashboard/" + savedDashboard.getId().getId().toString(), Dashboard.class);
        edgeImitator.waitForMessages();

        latestMessage = edgeImitator.getLatestMessage();
        Assert.assertTrue(latestMessage instanceof DashboardUpdateMsg);
        dashboardUpdateMsg = (DashboardUpdateMsg) latestMessage;
        Assert.assertEquals(UpdateMsgType.ENTITY_DELETED_RPC_MESSAGE, dashboardUpdateMsg.getMsgType());
        Assert.assertEquals(dashboardUpdateMsg.getIdMSB(), savedDashboard.getUuidId().getMostSignificantBits());
        Assert.assertEquals(dashboardUpdateMsg.getIdLSB(), savedDashboard.getUuidId().getLeastSignificantBits());

        edgeImitator.expectMessageAmount(1);
        doDelete("/api/dashboard/" + savedDashboard.getId().getId().toString())
                .andExpect(status().isOk());
        edgeImitator.waitForMessages();

        latestMessage = edgeImitator.getLatestMessage();
        Assert.assertTrue(latestMessage instanceof DashboardUpdateMsg);
        dashboardUpdateMsg = (DashboardUpdateMsg) latestMessage;
        Assert.assertEquals(UpdateMsgType.ENTITY_DELETED_RPC_MESSAGE, dashboardUpdateMsg.getMsgType());
        Assert.assertEquals(dashboardUpdateMsg.getIdMSB(), savedDashboard.getUuidId().getMostSignificantBits());
        Assert.assertEquals(dashboardUpdateMsg.getIdLSB(), savedDashboard.getUuidId().getLeastSignificantBits());

        log.info("Dashboards tested successfully");
    }

    private void testRelations() throws Exception {
        log.info("Testing Relations");

        Device device = findDeviceByName("Edge Device 1");
        Asset asset = findAssetByName("Edge Asset 1");

        EntityRelation relation = new EntityRelation();
        relation.setType("test");
        relation.setFrom(device.getId());
        relation.setTo(asset.getId());
        relation.setTypeGroup(RelationTypeGroup.COMMON);

        edgeImitator.expectMessageAmount(1);
        doPost("/api/relation", relation);
        edgeImitator.waitForMessages();

        AbstractMessage latestMessage = edgeImitator.getLatestMessage();
        Assert.assertTrue(latestMessage instanceof RelationUpdateMsg);
        RelationUpdateMsg relationUpdateMsg = (RelationUpdateMsg) latestMessage;
        Assert.assertEquals(UpdateMsgType.ENTITY_CREATED_RPC_MESSAGE, relationUpdateMsg.getMsgType());
        Assert.assertEquals(relationUpdateMsg.getType(), relation.getType());
        Assert.assertEquals(relationUpdateMsg.getFromIdMSB(), relation.getFrom().getId().getMostSignificantBits());
        Assert.assertEquals(relationUpdateMsg.getFromIdLSB(), relation.getFrom().getId().getLeastSignificantBits());
        Assert.assertEquals(relationUpdateMsg.getToEntityType(), relation.getTo().getEntityType().name());
        Assert.assertEquals(relationUpdateMsg.getFromIdMSB(), relation.getFrom().getId().getMostSignificantBits());
        Assert.assertEquals(relationUpdateMsg.getToIdLSB(), relation.getTo().getId().getLeastSignificantBits());
        Assert.assertEquals(relationUpdateMsg.getToEntityType(), relation.getTo().getEntityType().name());
        Assert.assertEquals(relationUpdateMsg.getTypeGroup(), relation.getTypeGroup().name());

        edgeImitator.expectMessageAmount(1);
        doDelete("/api/relation?" +
                "fromId=" + relation.getFrom().getId().toString() +
                "&fromType=" + relation.getFrom().getEntityType().name() +
                "&relationType=" + relation.getType() +
                "&relationTypeGroup=" + relation.getTypeGroup().name() +
                "&toId=" + relation.getTo().getId().toString() +
                "&toType=" + relation.getTo().getEntityType().name())
                .andExpect(status().isOk());
        edgeImitator.waitForMessages();

        latestMessage = edgeImitator.getLatestMessage();
        Assert.assertTrue(latestMessage instanceof RelationUpdateMsg);
        relationUpdateMsg = (RelationUpdateMsg) latestMessage;
        Assert.assertEquals(UpdateMsgType.ENTITY_DELETED_RPC_MESSAGE, relationUpdateMsg.getMsgType());
        Assert.assertEquals(relationUpdateMsg.getType(), relation.getType());
        Assert.assertEquals(relationUpdateMsg.getFromIdMSB(), relation.getFrom().getId().getMostSignificantBits());
        Assert.assertEquals(relationUpdateMsg.getFromIdLSB(), relation.getFrom().getId().getLeastSignificantBits());
        Assert.assertEquals(relationUpdateMsg.getToEntityType(), relation.getTo().getEntityType().name());
        Assert.assertEquals(relationUpdateMsg.getFromIdMSB(), relation.getFrom().getId().getMostSignificantBits());
        Assert.assertEquals(relationUpdateMsg.getToIdLSB(), relation.getTo().getId().getLeastSignificantBits());
        Assert.assertEquals(relationUpdateMsg.getToEntityType(), relation.getTo().getEntityType().name());
        Assert.assertEquals(relationUpdateMsg.getTypeGroup(), relation.getTypeGroup().name());

        log.info("Relations tested successfully");
    }

    private void testAlarms() throws Exception {
        log.info("Testing Alarms");
        Device device = findDeviceByName("Edge Device 1");

        Alarm alarm = new Alarm();
        alarm.setOriginator(device.getId());
        alarm.setStatus(AlarmStatus.ACTIVE_UNACK);
        alarm.setType("alarm");
        alarm.setSeverity(AlarmSeverity.CRITICAL);

        edgeImitator.expectMessageAmount(1);
        Alarm savedAlarm = doPost("/api/alarm", alarm, Alarm.class);
        edgeImitator.waitForMessages();

        AbstractMessage latestMessage = edgeImitator.getLatestMessage();
        Assert.assertTrue(latestMessage instanceof AlarmUpdateMsg);
        AlarmUpdateMsg alarmUpdateMsg = (AlarmUpdateMsg) latestMessage;
        Assert.assertEquals(UpdateMsgType.ENTITY_CREATED_RPC_MESSAGE, alarmUpdateMsg.getMsgType());
        Assert.assertEquals(alarmUpdateMsg.getType(), savedAlarm.getType());
        Assert.assertEquals(alarmUpdateMsg.getName(), savedAlarm.getName());
        Assert.assertEquals(alarmUpdateMsg.getOriginatorName(), device.getName());
        Assert.assertEquals(alarmUpdateMsg.getStatus(), savedAlarm.getStatus().name());
        Assert.assertEquals(alarmUpdateMsg.getSeverity(), savedAlarm.getSeverity().name());

        edgeImitator.expectMessageAmount(1);
        doPost("/api/alarm/" + savedAlarm.getId().getId().toString() + "/ack");
        edgeImitator.waitForMessages();

        latestMessage = edgeImitator.getLatestMessage();
        Assert.assertTrue(latestMessage instanceof AlarmUpdateMsg);
        alarmUpdateMsg = (AlarmUpdateMsg) latestMessage;
        Assert.assertEquals(UpdateMsgType.ALARM_ACK_RPC_MESSAGE, alarmUpdateMsg.getMsgType());
        Assert.assertEquals(alarmUpdateMsg.getType(), savedAlarm.getType());
        Assert.assertEquals(alarmUpdateMsg.getName(), savedAlarm.getName());
        Assert.assertEquals(alarmUpdateMsg.getOriginatorName(), device.getName());
        Assert.assertEquals(alarmUpdateMsg.getStatus(), AlarmStatus.ACTIVE_ACK.name());

        edgeImitator.expectMessageAmount(1);
        doPost("/api/alarm/" + savedAlarm.getId().getId().toString() + "/clear");
        edgeImitator.waitForMessages();

        latestMessage = edgeImitator.getLatestMessage();
        Assert.assertTrue(latestMessage instanceof AlarmUpdateMsg);
        alarmUpdateMsg = (AlarmUpdateMsg) latestMessage;
        Assert.assertEquals(UpdateMsgType.ALARM_CLEAR_RPC_MESSAGE, alarmUpdateMsg.getMsgType());
        Assert.assertEquals(alarmUpdateMsg.getType(), savedAlarm.getType());
        Assert.assertEquals(alarmUpdateMsg.getName(), savedAlarm.getName());
        Assert.assertEquals(alarmUpdateMsg.getOriginatorName(), device.getName());
        Assert.assertEquals(alarmUpdateMsg.getStatus(), AlarmStatus.CLEARED_ACK.name());

        doDelete("/api/alarm/" + savedAlarm.getId().getId().toString())
                .andExpect(status().isOk());
        log.info("Alarms tested successfully");
    }

    private void testEntityView() throws Exception {
        log.info("Testing EntityView");
        Device device = findDeviceByName("Edge Device 1");

        EntityView entityView = new EntityView();
        entityView.setName("Edge EntityView 1");
        entityView.setType("test");
        entityView.setEntityId(device.getId());
        EntityView savedEntityView = doPost("/api/entityView", entityView, EntityView.class);

        edgeImitator.expectMessageAmount(1);
        doPost("/api/edge/" + edge.getId().getId().toString()
                + "/entityView/" + savedEntityView.getId().getId().toString(), EntityView.class);
        edgeImitator.waitForMessages();

        AbstractMessage latestMessage = edgeImitator.getLatestMessage();
        Assert.assertTrue(latestMessage instanceof EntityViewUpdateMsg);
        EntityViewUpdateMsg entityViewUpdateMsg = (EntityViewUpdateMsg) latestMessage;
        Assert.assertEquals(UpdateMsgType.ENTITY_CREATED_RPC_MESSAGE, entityViewUpdateMsg.getMsgType());
        Assert.assertEquals(entityViewUpdateMsg.getType(), savedEntityView.getType());
        Assert.assertEquals(entityViewUpdateMsg.getName(), savedEntityView.getName());
        Assert.assertEquals(entityViewUpdateMsg.getIdMSB(), savedEntityView.getUuidId().getMostSignificantBits());
        Assert.assertEquals(entityViewUpdateMsg.getIdLSB(), savedEntityView.getUuidId().getLeastSignificantBits());
        Assert.assertEquals(entityViewUpdateMsg.getEntityIdMSB(), device.getUuidId().getMostSignificantBits());
        Assert.assertEquals(entityViewUpdateMsg.getEntityIdLSB(), device.getUuidId().getLeastSignificantBits());
        Assert.assertEquals(entityViewUpdateMsg.getEntityType().name(), device.getId().getEntityType().name());

        edgeImitator.expectMessageAmount(1);
        doDelete("/api/edge/" + edge.getId().getId().toString()
                + "/entityView/" + savedEntityView.getId().getId().toString(), EntityView.class);
        edgeImitator.waitForMessages();

        latestMessage = edgeImitator.getLatestMessage();
        Assert.assertTrue(latestMessage instanceof EntityViewUpdateMsg);
        entityViewUpdateMsg = (EntityViewUpdateMsg) latestMessage;
        Assert.assertEquals(UpdateMsgType.ENTITY_DELETED_RPC_MESSAGE, entityViewUpdateMsg.getMsgType());
        Assert.assertEquals(entityViewUpdateMsg.getIdMSB(), savedEntityView.getUuidId().getMostSignificantBits());
        Assert.assertEquals(entityViewUpdateMsg.getIdLSB(), savedEntityView.getUuidId().getLeastSignificantBits());

        edgeImitator.expectMessageAmount(1);
        doDelete("/api/entityView/" + savedEntityView.getId().getId().toString())
                .andExpect(status().isOk());
        edgeImitator.waitForMessages();

        latestMessage = edgeImitator.getLatestMessage();
        Assert.assertTrue(latestMessage instanceof EntityViewUpdateMsg);
        entityViewUpdateMsg = (EntityViewUpdateMsg) latestMessage;
        Assert.assertEquals(UpdateMsgType.ENTITY_DELETED_RPC_MESSAGE, entityViewUpdateMsg.getMsgType());
        Assert.assertEquals(entityViewUpdateMsg.getIdMSB(), savedEntityView.getUuidId().getMostSignificantBits());
        Assert.assertEquals(entityViewUpdateMsg.getIdLSB(), savedEntityView.getUuidId().getLeastSignificantBits());

        log.info("EntityView tested successfully");
    }

    private void testCustomer() throws Exception {
        log.info("Testing Customer");

        Customer customer = new Customer();
        customer.setTitle("Edge Customer 1");
        Customer savedCustomer = doPost("/api/customer", customer, Customer.class);

        edgeImitator.expectMessageAmount(1);
        doPost("/api/customer/" + savedCustomer.getId().getId().toString()
                + "/edge/" + edge.getId().getId().toString(), Edge.class);
        edgeImitator.waitForMessages();

        AbstractMessage latestMessage = edgeImitator.getLatestMessage();
        Assert.assertTrue(latestMessage instanceof CustomerUpdateMsg);
        CustomerUpdateMsg customerUpdateMsg = (CustomerUpdateMsg) latestMessage;
        Assert.assertEquals(UpdateMsgType.ENTITY_CREATED_RPC_MESSAGE, customerUpdateMsg.getMsgType());
        Assert.assertEquals(customerUpdateMsg.getIdMSB(), savedCustomer.getUuidId().getMostSignificantBits());
        Assert.assertEquals(customerUpdateMsg.getIdLSB(), savedCustomer.getUuidId().getLeastSignificantBits());
        Assert.assertEquals(customerUpdateMsg.getTitle(), savedCustomer.getTitle());

        testAutoGeneratedCodeByProtobuf(customerUpdateMsg);

        edgeImitator.expectMessageAmount(1);
        doDelete("/api/customer/edge/" + edge.getId().getId().toString(), Edge.class);
        edgeImitator.waitForMessages();

        latestMessage = edgeImitator.getLatestMessage();
        Assert.assertTrue(latestMessage instanceof CustomerUpdateMsg);
        customerUpdateMsg = (CustomerUpdateMsg) latestMessage;
        Assert.assertEquals(UpdateMsgType.ENTITY_DELETED_RPC_MESSAGE, customerUpdateMsg.getMsgType());
        Assert.assertEquals(customerUpdateMsg.getIdMSB(), savedCustomer.getUuidId().getMostSignificantBits());
        Assert.assertEquals(customerUpdateMsg.getIdLSB(), savedCustomer.getUuidId().getLeastSignificantBits());

        edgeImitator.expectMessageAmount(1);
        doDelete("/api/customer/" + savedCustomer.getId().getId().toString())
                .andExpect(status().isOk());
        edgeImitator.waitForMessages();

        latestMessage = edgeImitator.getLatestMessage();
        Assert.assertTrue(latestMessage instanceof CustomerUpdateMsg);
        customerUpdateMsg = (CustomerUpdateMsg) latestMessage;
        Assert.assertEquals(UpdateMsgType.ENTITY_DELETED_RPC_MESSAGE, customerUpdateMsg.getMsgType());
        Assert.assertEquals(customerUpdateMsg.getIdMSB(), savedCustomer.getUuidId().getMostSignificantBits());
        Assert.assertEquals(customerUpdateMsg.getIdLSB(), savedCustomer.getUuidId().getLeastSignificantBits());

        log.info("Customer tested successfully");
    }

    private void testWidgetsBundleAndWidgetType() throws Exception {
        log.info("Testing WidgetsBundle and WidgetType");

        WidgetsBundle widgetsBundle = new WidgetsBundle();
        widgetsBundle.setTitle("Test Widget Bundle");

        edgeImitator.expectMessageAmount(1);
        WidgetsBundle savedWidgetsBundle = doPost("/api/widgetsBundle", widgetsBundle, WidgetsBundle.class);
        edgeImitator.waitForMessages();

        AbstractMessage latestMessage = edgeImitator.getLatestMessage();
        Assert.assertTrue(latestMessage instanceof WidgetsBundleUpdateMsg);
        WidgetsBundleUpdateMsg widgetsBundleUpdateMsg = (WidgetsBundleUpdateMsg) latestMessage;
        Assert.assertEquals(UpdateMsgType.ENTITY_CREATED_RPC_MESSAGE, widgetsBundleUpdateMsg.getMsgType());
        Assert.assertEquals(widgetsBundleUpdateMsg.getIdMSB(), savedWidgetsBundle.getUuidId().getMostSignificantBits());
        Assert.assertEquals(widgetsBundleUpdateMsg.getIdLSB(), savedWidgetsBundle.getUuidId().getLeastSignificantBits());
        Assert.assertEquals(widgetsBundleUpdateMsg.getAlias(), savedWidgetsBundle.getAlias());
        Assert.assertEquals(widgetsBundleUpdateMsg.getTitle(), savedWidgetsBundle.getTitle());

        testAutoGeneratedCodeByProtobuf(widgetsBundleUpdateMsg);

        WidgetType widgetType = new WidgetType();
        widgetType.setName("Test Widget Type");
        widgetType.setBundleAlias(savedWidgetsBundle.getAlias());
        ObjectNode descriptor = mapper.createObjectNode();
        descriptor.put("key", "value");
        widgetType.setDescriptor(descriptor);

        edgeImitator.expectMessageAmount(1);
        WidgetType savedWidgetType = doPost("/api/widgetType", widgetType, WidgetType.class);
        edgeImitator.waitForMessages();

        latestMessage = edgeImitator.getLatestMessage();
        Assert.assertTrue(latestMessage instanceof WidgetTypeUpdateMsg);
        WidgetTypeUpdateMsg widgetTypeUpdateMsg = (WidgetTypeUpdateMsg) latestMessage;
        Assert.assertEquals(UpdateMsgType.ENTITY_CREATED_RPC_MESSAGE, widgetTypeUpdateMsg.getMsgType());
        Assert.assertEquals(widgetTypeUpdateMsg.getIdMSB(), savedWidgetType.getUuidId().getMostSignificantBits());
        Assert.assertEquals(widgetTypeUpdateMsg.getIdLSB(), savedWidgetType.getUuidId().getLeastSignificantBits());
        Assert.assertEquals(widgetTypeUpdateMsg.getAlias(), savedWidgetType.getAlias());
        Assert.assertEquals(widgetTypeUpdateMsg.getName(), savedWidgetType.getName());
        Assert.assertEquals(JacksonUtil.toJsonNode(widgetTypeUpdateMsg.getDescriptorJson()), savedWidgetType.getDescriptor());

        edgeImitator.expectMessageAmount(1);
        doDelete("/api/widgetType/" + savedWidgetType.getId().getId().toString())
                .andExpect(status().isOk());
        edgeImitator.waitForMessages();

        latestMessage = edgeImitator.getLatestMessage();
        Assert.assertTrue(latestMessage instanceof WidgetTypeUpdateMsg);
        widgetTypeUpdateMsg = (WidgetTypeUpdateMsg) latestMessage;
        Assert.assertEquals(UpdateMsgType.ENTITY_DELETED_RPC_MESSAGE, widgetTypeUpdateMsg.getMsgType());
        Assert.assertEquals(widgetTypeUpdateMsg.getIdMSB(), savedWidgetType.getUuidId().getMostSignificantBits());
        Assert.assertEquals(widgetTypeUpdateMsg.getIdLSB(), savedWidgetType.getUuidId().getLeastSignificantBits());

        edgeImitator.expectMessageAmount(1);
        doDelete("/api/widgetsBundle/" + savedWidgetsBundle.getId().getId().toString())
                .andExpect(status().isOk());
        edgeImitator.waitForMessages();

        latestMessage = edgeImitator.getLatestMessage();
        Assert.assertTrue(latestMessage instanceof WidgetsBundleUpdateMsg);
        widgetsBundleUpdateMsg = (WidgetsBundleUpdateMsg) latestMessage;
        Assert.assertEquals(UpdateMsgType.ENTITY_DELETED_RPC_MESSAGE, widgetsBundleUpdateMsg.getMsgType());
        Assert.assertEquals(widgetsBundleUpdateMsg.getIdMSB(), savedWidgetsBundle.getUuidId().getMostSignificantBits());
        Assert.assertEquals(widgetsBundleUpdateMsg.getIdLSB(), savedWidgetsBundle.getUuidId().getLeastSignificantBits());

        log.info("WidgetsBundle and WidgetType tested successfully");
    }

    private void testTimeseries() throws Exception {
        log.info("Testing timeseries");
        Device device = findDeviceByName("Edge Device 1");

        String timeseriesData = "{\"data\":{\"temperature\":25},\"ts\":" + System.currentTimeMillis() + "}";
        JsonNode timeseriesEntityData = mapper.readTree(timeseriesData);
        EdgeEvent edgeEvent1 = constructEdgeEvent(tenantId, edge.getId(), EdgeEventActionType.TIMESERIES_UPDATED, device.getId().getId(), EdgeEventType.DEVICE, timeseriesEntityData);
        edgeImitator.expectMessageAmount(1);
        edgeEventService.saveAsync(edgeEvent1);
        clusterService.onEdgeEventUpdate(tenantId, edge.getId());
        edgeImitator.waitForMessages();

        AbstractMessage latestMessage = edgeImitator.getLatestMessage();
        Assert.assertTrue(latestMessage instanceof EntityDataProto);
        EntityDataProto latestEntityDataMsg = (EntityDataProto) latestMessage;
        Assert.assertEquals(latestEntityDataMsg.getEntityIdMSB(), device.getUuidId().getMostSignificantBits());
        Assert.assertEquals(latestEntityDataMsg.getEntityIdLSB(), device.getUuidId().getLeastSignificantBits());
        Assert.assertEquals(latestEntityDataMsg.getEntityType(), device.getId().getEntityType().name());
        Assert.assertTrue(latestEntityDataMsg.hasPostTelemetryMsg());

        TransportProtos.PostTelemetryMsg postTelemetryMsg = latestEntityDataMsg.getPostTelemetryMsg();
        Assert.assertEquals(1, postTelemetryMsg.getTsKvListCount());
        TransportProtos.TsKvListProto tsKvListProto = postTelemetryMsg.getTsKvList(0);
        Assert.assertEquals(timeseriesEntityData.get("ts").asLong(), tsKvListProto.getTs());
        Assert.assertEquals(1, tsKvListProto.getKvCount());
        TransportProtos.KeyValueProto keyValueProto = tsKvListProto.getKv(0);
        Assert.assertEquals("temperature", keyValueProto.getKey());
        Assert.assertEquals(25, keyValueProto.getLongV());
        log.info("Timeseries tested successfully");
    }

    private void testAttributes() throws Exception {
        log.info("Testing attributes");
        Device device = findDeviceByName("Edge Device 1");

        testAttributesUpdatedMsg(device);
        testPostAttributesMsg(device);
        testAttributesDeleteMsg(device);

        log.info("Attributes tested successfully");
    }

    private void testAttributesDeleteMsg(Device device) throws JsonProcessingException, InterruptedException {
        String deleteAttributesData = "{\"scope\":\"SERVER_SCOPE\",\"keys\":[\"key1\",\"key2\"]}";
        JsonNode deleteAttributesEntityData = mapper.readTree(deleteAttributesData);
        EdgeEvent edgeEvent = constructEdgeEvent(tenantId, edge.getId(), EdgeEventActionType.ATTRIBUTES_DELETED, device.getId().getId(), EdgeEventType.DEVICE, deleteAttributesEntityData);
        edgeImitator.expectMessageAmount(1);
        edgeEventService.saveAsync(edgeEvent);
        clusterService.onEdgeEventUpdate(tenantId, edge.getId());
        edgeImitator.waitForMessages();

        AbstractMessage latestMessage = edgeImitator.getLatestMessage();
        Assert.assertTrue(latestMessage instanceof EntityDataProto);
        EntityDataProto latestEntityDataMsg = (EntityDataProto) latestMessage;
        Assert.assertEquals(device.getUuidId().getMostSignificantBits(), latestEntityDataMsg.getEntityIdMSB());
        Assert.assertEquals(device.getUuidId().getLeastSignificantBits(), latestEntityDataMsg.getEntityIdLSB());
        Assert.assertEquals(device.getId().getEntityType().name(), latestEntityDataMsg.getEntityType());

        Assert.assertTrue(latestEntityDataMsg.hasAttributeDeleteMsg());

        AttributeDeleteMsg attributeDeleteMsg = latestEntityDataMsg.getAttributeDeleteMsg();
        Assert.assertEquals(attributeDeleteMsg.getScope(), deleteAttributesEntityData.get("scope").asText());

        Assert.assertEquals(2, attributeDeleteMsg.getAttributeNamesCount());
        Assert.assertEquals("key1", attributeDeleteMsg.getAttributeNames(0));
        Assert.assertEquals("key2", attributeDeleteMsg.getAttributeNames(1));
    }

    private void testPostAttributesMsg(Device device) throws JsonProcessingException, InterruptedException {
        String postAttributesData = "{\"scope\":\"SERVER_SCOPE\",\"kv\":{\"key2\":\"value2\"}}";
        JsonNode postAttributesEntityData = mapper.readTree(postAttributesData);
        EdgeEvent edgeEvent = constructEdgeEvent(tenantId, edge.getId(), EdgeEventActionType.POST_ATTRIBUTES, device.getId().getId(), EdgeEventType.DEVICE, postAttributesEntityData);
        edgeImitator.expectMessageAmount(1);
        edgeEventService.saveAsync(edgeEvent);
        clusterService.onEdgeEventUpdate(tenantId, edge.getId());
        edgeImitator.waitForMessages();

        AbstractMessage latestMessage = edgeImitator.getLatestMessage();
        Assert.assertTrue(latestMessage instanceof EntityDataProto);
        EntityDataProto latestEntityDataMsg = (EntityDataProto) latestMessage;
        Assert.assertEquals(device.getUuidId().getMostSignificantBits(), latestEntityDataMsg.getEntityIdMSB());
        Assert.assertEquals(device.getUuidId().getLeastSignificantBits(), latestEntityDataMsg.getEntityIdLSB());
        Assert.assertEquals(device.getId().getEntityType().name(), latestEntityDataMsg.getEntityType());
        Assert.assertEquals("SERVER_SCOPE", latestEntityDataMsg.getPostAttributeScope());
        Assert.assertTrue(latestEntityDataMsg.hasPostAttributesMsg());

        TransportProtos.PostAttributeMsg postAttributesMsg = latestEntityDataMsg.getPostAttributesMsg();
        Assert.assertEquals(1, postAttributesMsg.getKvCount());
        TransportProtos.KeyValueProto keyValueProto = postAttributesMsg.getKv(0);
        Assert.assertEquals("key2", keyValueProto.getKey());
        Assert.assertEquals("value2", keyValueProto.getStringV());
    }

    private void testAttributesUpdatedMsg(Device device) throws JsonProcessingException, InterruptedException {
        String attributesData = "{\"scope\":\"SERVER_SCOPE\",\"kv\":{\"key1\":\"value1\"}}";
        JsonNode attributesEntityData = mapper.readTree(attributesData);
        EdgeEvent edgeEvent1 = constructEdgeEvent(tenantId, edge.getId(), EdgeEventActionType.ATTRIBUTES_UPDATED, device.getId().getId(), EdgeEventType.DEVICE, attributesEntityData);
        edgeImitator.expectMessageAmount(1);
        edgeEventService.saveAsync(edgeEvent1);
        clusterService.onEdgeEventUpdate(tenantId, edge.getId());
        edgeImitator.waitForMessages();

        AbstractMessage latestMessage = edgeImitator.getLatestMessage();
        Assert.assertTrue(latestMessage instanceof EntityDataProto);
        EntityDataProto latestEntityDataMsg = (EntityDataProto) latestMessage;
        Assert.assertEquals(device.getUuidId().getMostSignificantBits(), latestEntityDataMsg.getEntityIdMSB());
        Assert.assertEquals(device.getUuidId().getLeastSignificantBits(), latestEntityDataMsg.getEntityIdLSB());
        Assert.assertEquals(device.getId().getEntityType().name(), latestEntityDataMsg.getEntityType());
        Assert.assertEquals("SERVER_SCOPE", latestEntityDataMsg.getPostAttributeScope());
        Assert.assertTrue(latestEntityDataMsg.hasAttributesUpdatedMsg());

        TransportProtos.PostAttributeMsg attributesUpdatedMsg = latestEntityDataMsg.getAttributesUpdatedMsg();
        Assert.assertEquals(1, attributesUpdatedMsg.getKvCount());
        TransportProtos.KeyValueProto keyValueProto = attributesUpdatedMsg.getKv(0);
        Assert.assertEquals("key1", keyValueProto.getKey());
        Assert.assertEquals("value1", keyValueProto.getStringV());
    }

    private void testSendMessagesToCloud() throws Exception {
        log.info("Sending messages to cloud");
        sendDevice();
        sendDeviceWithNameThatAlreadyExistsOnCloud();
        sendRelationRequest();
        sendAlarm();
        sendTelemetry();
        sendRelation();
        sendDeleteDeviceOnEdge();
        sendRuleChainMetadataRequest();
        sendUserCredentialsRequest();
        sendDeviceCredentialsRequest();
        sendDeviceRpcResponse();
        sendDeviceCredentialsUpdate();
        // TODO: voba - fix this test
        // sendAttributesRequest();
        log.info("Messages were sent successfully");
    }

    private void sendDevice() throws Exception {
        UUID uuid = Uuids.timeBased();

        UplinkMsg.Builder uplinkMsgBuilder = UplinkMsg.newBuilder();
        DeviceUpdateMsg.Builder deviceUpdateMsgBuilder = DeviceUpdateMsg.newBuilder();
        deviceUpdateMsgBuilder.setIdMSB(uuid.getMostSignificantBits());
        deviceUpdateMsgBuilder.setIdLSB(uuid.getLeastSignificantBits());
        deviceUpdateMsgBuilder.setName("Edge Device 2");
        deviceUpdateMsgBuilder.setType("test");
        deviceUpdateMsgBuilder.setMsgType(UpdateMsgType.ENTITY_CREATED_RPC_MESSAGE);
        testAutoGeneratedCodeByProtobuf(deviceUpdateMsgBuilder);
        uplinkMsgBuilder.addDeviceUpdateMsg(deviceUpdateMsgBuilder.build());

        edgeImitator.expectResponsesAmount(1);
        edgeImitator.expectMessageAmount(1);
        testAutoGeneratedCodeByProtobuf(uplinkMsgBuilder);

        edgeImitator.sendUplinkMsg(uplinkMsgBuilder.build());

        edgeImitator.waitForResponses();
        edgeImitator.waitForMessages();

        AbstractMessage latestMessage = edgeImitator.getLatestMessage();
        Assert.assertTrue(latestMessage instanceof DeviceUpdateMsg);
        DeviceUpdateMsg latestDeviceUpdateMsg = (DeviceUpdateMsg) latestMessage;
        Assert.assertEquals("Edge Device 2", latestDeviceUpdateMsg.getName());

        UUID newDeviceId = new UUID(latestDeviceUpdateMsg.getIdMSB(), latestDeviceUpdateMsg.getIdLSB());

<<<<<<< HEAD
        // TODO: voba - add proper validation once DeviceProcessor

//        Device device = doGet("/api/device/" + uuid.toString(), Device.class);
//        Assert.assertNotNull(device);
//        Assert.assertEquals("Edge Device 2", device.getName());
=======
        Device device = doGet("/api/device/" + newDeviceId, Device.class);
        Assert.assertNotNull(device);
        Assert.assertEquals("Edge Device 2", device.getName());
>>>>>>> 773d3806
    }

    private void sendDeviceWithNameThatAlreadyExistsOnCloud() throws Exception {
        String deviceOnCloudName = RandomStringUtils.randomAlphanumeric(15);
        Device deviceOnCloud = saveDevice(deviceOnCloudName);

        UUID uuid = UUIDs.timeBased();

        UplinkMsg.Builder uplinkMsgBuilder = UplinkMsg.newBuilder();
        DeviceUpdateMsg.Builder deviceUpdateMsgBuilder = DeviceUpdateMsg.newBuilder();
        deviceUpdateMsgBuilder.setIdMSB(uuid.getMostSignificantBits());
        deviceUpdateMsgBuilder.setIdLSB(uuid.getLeastSignificantBits());
        deviceUpdateMsgBuilder.setName(deviceOnCloudName);
        deviceUpdateMsgBuilder.setType("test");
        deviceUpdateMsgBuilder.setMsgType(UpdateMsgType.ENTITY_CREATED_RPC_MESSAGE);
        testAutoGeneratedCodeByProtobuf(deviceUpdateMsgBuilder);
        uplinkMsgBuilder.addDeviceUpdateMsg(deviceUpdateMsgBuilder.build());

        edgeImitator.expectResponsesAmount(1);
        edgeImitator.expectMessageAmount(1);
        testAutoGeneratedCodeByProtobuf(uplinkMsgBuilder);

        edgeImitator.sendUplinkMsg(uplinkMsgBuilder.build());

        edgeImitator.waitForResponses();
        edgeImitator.waitForMessages();

        AbstractMessage latestMessage = edgeImitator.getLatestMessage();
        Assert.assertTrue(latestMessage instanceof DeviceUpdateMsg);
        DeviceUpdateMsg latestDeviceUpdateMsg = (DeviceUpdateMsg) latestMessage;
        Assert.assertNotEquals(deviceOnCloudName, latestDeviceUpdateMsg.getName());
        Assert.assertEquals(deviceOnCloudName, latestDeviceUpdateMsg.getConflictName());

        UUID newDeviceId = new UUID(latestDeviceUpdateMsg.getIdMSB(), latestDeviceUpdateMsg.getIdLSB());

        Assert.assertNotEquals(deviceOnCloud.getId().getId(), newDeviceId);

        Device device = doGet("/api/device/" + newDeviceId, Device.class);
        Assert.assertNotNull(device);
        Assert.assertNotEquals(deviceOnCloudName, device.getName());
    }

    private void sendRelationRequest() throws Exception {
        Device device = findDeviceByName("Edge Device 1");
        Asset asset = findAssetByName("Edge Asset 1");

        EntityRelation relation = new EntityRelation();
        relation.setType("test");
        relation.setFrom(device.getId());
        relation.setTo(asset.getId());
        relation.setTypeGroup(RelationTypeGroup.COMMON);

        edgeImitator.expectMessageAmount(1);
        doPost("/api/relation", relation);
        edgeImitator.waitForMessages();

        UplinkMsg.Builder uplinkMsgBuilder = UplinkMsg.newBuilder();
        RelationRequestMsg.Builder relationRequestMsgBuilder = RelationRequestMsg.newBuilder();
        relationRequestMsgBuilder.setEntityIdMSB(device.getId().getId().getMostSignificantBits());
        relationRequestMsgBuilder.setEntityIdLSB(device.getId().getId().getLeastSignificantBits());
        relationRequestMsgBuilder.setEntityType(device.getId().getEntityType().name());
        testAutoGeneratedCodeByProtobuf(relationRequestMsgBuilder);

        uplinkMsgBuilder.addRelationRequestMsg(relationRequestMsgBuilder.build());
        testAutoGeneratedCodeByProtobuf(uplinkMsgBuilder);

        edgeImitator.expectResponsesAmount(1);
        edgeImitator.expectMessageAmount(1);
        edgeImitator.sendUplinkMsg(uplinkMsgBuilder.build());
        edgeImitator.waitForResponses();
        edgeImitator.waitForMessages();

        AbstractMessage latestMessage = edgeImitator.getLatestMessage();
        Assert.assertTrue(latestMessage instanceof RelationUpdateMsg);
        RelationUpdateMsg relationUpdateMsg = (RelationUpdateMsg) latestMessage;
        Assert.assertEquals(UpdateMsgType.ENTITY_CREATED_RPC_MESSAGE, relationUpdateMsg.getMsgType());
        Assert.assertEquals(relation.getType(), relationUpdateMsg.getType());

        UUID fromUUID = new UUID(relationUpdateMsg.getFromIdMSB(), relationUpdateMsg.getFromIdLSB());
        EntityId fromEntityId = EntityIdFactory.getByTypeAndUuid(relationUpdateMsg.getFromEntityType(), fromUUID);
        Assert.assertEquals(relation.getFrom(), fromEntityId);

        UUID toUUID = new UUID(relationUpdateMsg.getToIdMSB(), relationUpdateMsg.getToIdLSB());
        EntityId toEntityId = EntityIdFactory.getByTypeAndUuid(relationUpdateMsg.getToEntityType(), toUUID);
        Assert.assertEquals(relation.getTo(), toEntityId);

        Assert.assertEquals(relation.getTypeGroup().name(), relationUpdateMsg.getTypeGroup());
    }

    private void sendAlarm() throws Exception {
        Device device = findDeviceByName("Edge Device 2");

        UplinkMsg.Builder uplinkMsgBuilder = UplinkMsg.newBuilder();
        AlarmUpdateMsg.Builder alarmUpdateMgBuilder = AlarmUpdateMsg.newBuilder();
        alarmUpdateMgBuilder.setName("alarm from edge");
        alarmUpdateMgBuilder.setStatus(AlarmStatus.ACTIVE_UNACK.name());
        alarmUpdateMgBuilder.setSeverity(AlarmSeverity.CRITICAL.name());
        alarmUpdateMgBuilder.setOriginatorName(device.getName());
        alarmUpdateMgBuilder.setOriginatorType(EntityType.DEVICE.name());
        testAutoGeneratedCodeByProtobuf(alarmUpdateMgBuilder);
        uplinkMsgBuilder.addAlarmUpdateMsg(alarmUpdateMgBuilder.build());

        testAutoGeneratedCodeByProtobuf(uplinkMsgBuilder);

        edgeImitator.expectResponsesAmount(1);
        edgeImitator.sendUplinkMsg(uplinkMsgBuilder.build());
        edgeImitator.waitForResponses();


        List<AlarmInfo> alarms = doGetTypedWithPageLink("/api/alarm/{entityType}/{entityId}?",
                new TypeReference<PageData<AlarmInfo>>() {},
                new PageLink(100), device.getId().getEntityType().name(), device.getId().getId().toString())
                .getData();
        Optional<AlarmInfo> foundAlarm = alarms.stream().filter(alarm -> alarm.getType().equals("alarm from edge")).findAny();
        Assert.assertTrue(foundAlarm.isPresent());
        AlarmInfo alarmInfo = foundAlarm.get();
        Assert.assertEquals(device.getId(), alarmInfo.getOriginator());
        Assert.assertEquals(AlarmStatus.ACTIVE_UNACK, alarmInfo.getStatus());
        Assert.assertEquals(AlarmSeverity.CRITICAL, alarmInfo.getSeverity());
    }

    private void sendRelation() throws Exception {
        List<Device> edgeDevices = doGetTypedWithPageLink("/api/edge/" + edge.getId().getId().toString() + "/devices?",
                new TypeReference<PageData<Device>>() {}, new PageLink(100)).getData();
        Optional<Device> foundDevice1 = edgeDevices.stream().filter(device1 -> device1.getName().equals("Edge Device 1")).findAny();
        Assert.assertTrue(foundDevice1.isPresent());
        Device device1 = foundDevice1.get();
        Optional<Device> foundDevice2 = edgeDevices.stream().filter(device2 -> device2.getName().equals("Edge Device 2")).findAny();
        Assert.assertTrue(foundDevice2.isPresent());
        Device device2 = foundDevice2.get();

        UplinkMsg.Builder uplinkMsgBuilder = UplinkMsg.newBuilder();
        RelationUpdateMsg.Builder relationUpdateMsgBuilder = RelationUpdateMsg.newBuilder();
        relationUpdateMsgBuilder.setType("test");
        relationUpdateMsgBuilder.setTypeGroup(RelationTypeGroup.COMMON.name());
        relationUpdateMsgBuilder.setToIdMSB(device1.getId().getId().getMostSignificantBits());
        relationUpdateMsgBuilder.setToIdLSB(device1.getId().getId().getLeastSignificantBits());
        relationUpdateMsgBuilder.setToEntityType(device1.getId().getEntityType().name());
        relationUpdateMsgBuilder.setFromIdMSB(device2.getId().getId().getMostSignificantBits());
        relationUpdateMsgBuilder.setFromIdLSB(device2.getId().getId().getLeastSignificantBits());
        relationUpdateMsgBuilder.setFromEntityType(device2.getId().getEntityType().name());
        relationUpdateMsgBuilder.setAdditionalInfo("{}");
        testAutoGeneratedCodeByProtobuf(relationUpdateMsgBuilder);
        uplinkMsgBuilder.addRelationUpdateMsg(relationUpdateMsgBuilder.build());

        testAutoGeneratedCodeByProtobuf(uplinkMsgBuilder);

        edgeImitator.expectResponsesAmount(1);
        edgeImitator.sendUplinkMsg(uplinkMsgBuilder.build());
        edgeImitator.waitForResponses();

        EntityRelation relation = doGet("/api/relation?" +
                "&fromId=" + device2.getId().getId().toString() +
                "&fromType=" + device2.getId().getEntityType().name() +
                "&relationType=" + "test" +
                "&relationTypeGroup=" + RelationTypeGroup.COMMON.name() +
                "&toId=" + device1.getId().getId().toString() +
                "&toType=" + device1.getId().getEntityType().name(), EntityRelation.class);
        Assert.assertNotNull(relation);
    }

    private void sendTelemetry() throws Exception {
        List<Device> edgeDevices = doGetTypedWithPageLink("/api/edge/" + edge.getId().getId().toString() + "/devices?",
                new TypeReference<PageData<Device>>() {}, new PageLink(100)).getData();
        Optional<Device> foundDevice = edgeDevices.stream().filter(device1 -> device1.getName().equals("Edge Device 2")).findAny();
        Assert.assertTrue(foundDevice.isPresent());
        Device device = foundDevice.get();

        edgeImitator.expectResponsesAmount(2);

        JsonObject data = new JsonObject();
        String timeseriesKey = "key";
        String timeseriesValue = "25";
        data.addProperty(timeseriesKey, timeseriesValue);
        UplinkMsg.Builder uplinkMsgBuilder1 = UplinkMsg.newBuilder();
        EntityDataProto.Builder entityDataBuilder = EntityDataProto.newBuilder();
        entityDataBuilder.setPostTelemetryMsg(JsonConverter.convertToTelemetryProto(data, System.currentTimeMillis()));
        entityDataBuilder.setEntityType(device.getId().getEntityType().name());
        entityDataBuilder.setEntityIdMSB(device.getUuidId().getMostSignificantBits());
        entityDataBuilder.setEntityIdLSB(device.getUuidId().getLeastSignificantBits());
        testAutoGeneratedCodeByProtobuf(entityDataBuilder);
        uplinkMsgBuilder1.addEntityData(entityDataBuilder.build());

        testAutoGeneratedCodeByProtobuf(uplinkMsgBuilder1);
        edgeImitator.sendUplinkMsg(uplinkMsgBuilder1.build());

        JsonObject attributesData = new JsonObject();
        String attributesKey = "test_attr";
        String attributesValue = "test_value";
        attributesData.addProperty(attributesKey, attributesValue);
        UplinkMsg.Builder uplinkMsgBuilder2 = UplinkMsg.newBuilder();
        EntityDataProto.Builder entityDataBuilder2 = EntityDataProto.newBuilder();
        entityDataBuilder2.setEntityType(device.getId().getEntityType().name());
        entityDataBuilder2.setEntityIdMSB(device.getId().getId().getMostSignificantBits());
        entityDataBuilder2.setEntityIdLSB(device.getId().getId().getLeastSignificantBits());
        entityDataBuilder2.setAttributesUpdatedMsg(JsonConverter.convertToAttributesProto(attributesData));
        entityDataBuilder2.setPostAttributeScope(DataConstants.SERVER_SCOPE);
        testAutoGeneratedCodeByProtobuf(entityDataBuilder2);

        uplinkMsgBuilder2.addEntityData(entityDataBuilder2.build());
        testAutoGeneratedCodeByProtobuf(uplinkMsgBuilder2);

        edgeImitator.sendUplinkMsg(uplinkMsgBuilder2.build());
        edgeImitator.waitForResponses();

        // Wait before device attributes saved to database before requesting them from controller
        Thread.sleep(1000);
        Map<String, List<Map<String, String>>> timeseries = doGetAsync("/api/plugins/telemetry/DEVICE/" + device.getUuidId() + "/values/timeseries?keys=" + timeseriesKey, Map.class);
        Assert.assertTrue(timeseries.containsKey(timeseriesKey));
        Assert.assertEquals(1, timeseries.get(timeseriesKey).size());
        Assert.assertEquals(timeseriesValue, timeseries.get(timeseriesKey).get(0).get("value"));

        List<Map<String, String>> attributes = doGetAsync("/api/plugins/telemetry/DEVICE/" + device.getId() + "/values/attributes/" + DataConstants.SERVER_SCOPE, List.class);
        Assert.assertEquals(1, attributes.size());
        Assert.assertEquals(attributes.get(0).get("key"), attributesKey);
        Assert.assertEquals(attributes.get(0).get("value"), attributesValue);

    }

    private void sendRuleChainMetadataRequest() throws Exception {
        RuleChainId edgeRootRuleChainId = edge.getRootRuleChainId();

        UplinkMsg.Builder uplinkMsgBuilder = UplinkMsg.newBuilder();
        RuleChainMetadataRequestMsg.Builder ruleChainMetadataRequestMsgBuilder = RuleChainMetadataRequestMsg.newBuilder();
        ruleChainMetadataRequestMsgBuilder.setRuleChainIdMSB(edgeRootRuleChainId.getId().getMostSignificantBits());
        ruleChainMetadataRequestMsgBuilder.setRuleChainIdLSB(edgeRootRuleChainId.getId().getLeastSignificantBits());
        testAutoGeneratedCodeByProtobuf(ruleChainMetadataRequestMsgBuilder);
        uplinkMsgBuilder.addRuleChainMetadataRequestMsg(ruleChainMetadataRequestMsgBuilder.build());

        testAutoGeneratedCodeByProtobuf(uplinkMsgBuilder);

        edgeImitator.expectResponsesAmount(1);
        edgeImitator.expectMessageAmount(1);
        edgeImitator.sendUplinkMsg(uplinkMsgBuilder.build());
        edgeImitator.waitForResponses();
        edgeImitator.waitForMessages();

        AbstractMessage latestMessage = edgeImitator.getLatestMessage();
        Assert.assertTrue(latestMessage instanceof RuleChainMetadataUpdateMsg);
        RuleChainMetadataUpdateMsg ruleChainMetadataUpdateMsg = (RuleChainMetadataUpdateMsg) latestMessage;
        Assert.assertEquals(ruleChainMetadataUpdateMsg.getRuleChainIdMSB(), edgeRootRuleChainId.getId().getMostSignificantBits());
        Assert.assertEquals(ruleChainMetadataUpdateMsg.getRuleChainIdLSB(), edgeRootRuleChainId.getId().getLeastSignificantBits());

        testAutoGeneratedCodeByProtobuf(ruleChainMetadataUpdateMsg);
    }

    private void sendUserCredentialsRequest() throws Exception {
        UserId userId = edgeImitator.getUserId();

        UplinkMsg.Builder uplinkMsgBuilder = UplinkMsg.newBuilder();
        UserCredentialsRequestMsg.Builder userCredentialsRequestMsgBuilder = UserCredentialsRequestMsg.newBuilder();
        userCredentialsRequestMsgBuilder.setUserIdMSB(userId.getId().getMostSignificantBits());
        userCredentialsRequestMsgBuilder.setUserIdLSB(userId.getId().getLeastSignificantBits());
        testAutoGeneratedCodeByProtobuf(userCredentialsRequestMsgBuilder);
        uplinkMsgBuilder.addUserCredentialsRequestMsg(userCredentialsRequestMsgBuilder.build());

        testAutoGeneratedCodeByProtobuf(uplinkMsgBuilder);

        edgeImitator.expectResponsesAmount(1);
        edgeImitator.expectMessageAmount(1);
        edgeImitator.sendUplinkMsg(uplinkMsgBuilder.build());
        edgeImitator.waitForResponses();
        edgeImitator.waitForMessages();

        AbstractMessage latestMessage = edgeImitator.getLatestMessage();
        Assert.assertTrue(latestMessage instanceof UserCredentialsUpdateMsg);
        UserCredentialsUpdateMsg userCredentialsUpdateMsg = (UserCredentialsUpdateMsg) latestMessage;
        Assert.assertEquals(userCredentialsUpdateMsg.getUserIdMSB(), userId.getId().getMostSignificantBits());
        Assert.assertEquals(userCredentialsUpdateMsg.getUserIdLSB(), userId.getId().getLeastSignificantBits());

        testAutoGeneratedCodeByProtobuf(userCredentialsUpdateMsg);
    }

    private void sendDeviceCredentialsRequest() throws Exception {
        Device device = findDeviceByName("Edge Device 1");

        DeviceCredentials deviceCredentials = doGet("/api/device/" + device.getId().getId().toString() + "/credentials", DeviceCredentials.class);

        UplinkMsg.Builder uplinkMsgBuilder = UplinkMsg.newBuilder();
        DeviceCredentialsRequestMsg.Builder deviceCredentialsRequestMsgBuilder = DeviceCredentialsRequestMsg.newBuilder();
        deviceCredentialsRequestMsgBuilder.setDeviceIdMSB(device.getUuidId().getMostSignificantBits());
        deviceCredentialsRequestMsgBuilder.setDeviceIdLSB(device.getUuidId().getLeastSignificantBits());
        testAutoGeneratedCodeByProtobuf(deviceCredentialsRequestMsgBuilder);
        uplinkMsgBuilder.addDeviceCredentialsRequestMsg(deviceCredentialsRequestMsgBuilder.build());

        testAutoGeneratedCodeByProtobuf(uplinkMsgBuilder);

        edgeImitator.expectResponsesAmount(1);
        edgeImitator.expectMessageAmount(1);
        edgeImitator.sendUplinkMsg(uplinkMsgBuilder.build());
        edgeImitator.waitForResponses();
        edgeImitator.waitForMessages();

        AbstractMessage latestMessage = edgeImitator.getLatestMessage();
        Assert.assertTrue(latestMessage instanceof DeviceCredentialsUpdateMsg);
        DeviceCredentialsUpdateMsg deviceCredentialsUpdateMsg = (DeviceCredentialsUpdateMsg) latestMessage;
        Assert.assertEquals(deviceCredentialsUpdateMsg.getDeviceIdMSB(), device.getUuidId().getMostSignificantBits());
        Assert.assertEquals(deviceCredentialsUpdateMsg.getDeviceIdLSB(), device.getUuidId().getLeastSignificantBits());
        Assert.assertEquals(deviceCredentialsUpdateMsg.getCredentialsType(), deviceCredentials.getCredentialsType().name());
        Assert.assertEquals(deviceCredentialsUpdateMsg.getCredentialsId(), deviceCredentials.getCredentialsId());
    }

    private void sendDeviceCredentialsUpdate() throws Exception {
        Device device = findDeviceByName("Edge Device 1");

        UplinkMsg.Builder uplinkMsgBuilder = UplinkMsg.newBuilder();
        DeviceCredentialsUpdateMsg.Builder deviceCredentialsUpdateMsgBuilder = DeviceCredentialsUpdateMsg.newBuilder();
        deviceCredentialsUpdateMsgBuilder.setDeviceIdMSB(device.getUuidId().getMostSignificantBits());
        deviceCredentialsUpdateMsgBuilder.setDeviceIdLSB(device.getUuidId().getLeastSignificantBits());
        deviceCredentialsUpdateMsgBuilder.setCredentialsType(DeviceCredentialsType.ACCESS_TOKEN.name());
        deviceCredentialsUpdateMsgBuilder.setCredentialsId("NEW_TOKEN");
        testAutoGeneratedCodeByProtobuf(deviceCredentialsUpdateMsgBuilder);
        uplinkMsgBuilder.addDeviceCredentialsUpdateMsg(deviceCredentialsUpdateMsgBuilder.build());

        testAutoGeneratedCodeByProtobuf(uplinkMsgBuilder);

        edgeImitator.expectResponsesAmount(1);
        edgeImitator.sendUplinkMsg(uplinkMsgBuilder.build());
        edgeImitator.waitForResponses();
    }

    private void sendDeviceRpcResponse() throws Exception {
        Device device = findDeviceByName("Edge Device 1");

        UplinkMsg.Builder uplinkMsgBuilder = UplinkMsg.newBuilder();
        DeviceRpcCallMsg.Builder deviceRpcCallResponseBuilder = DeviceRpcCallMsg.newBuilder();
        deviceRpcCallResponseBuilder.setDeviceIdMSB(device.getUuidId().getMostSignificantBits());
        deviceRpcCallResponseBuilder.setDeviceIdLSB(device.getUuidId().getLeastSignificantBits());
        deviceRpcCallResponseBuilder.setOneway(true);
        deviceRpcCallResponseBuilder.setRequestId(0);
        deviceRpcCallResponseBuilder.setExpirationTime(System.currentTimeMillis() + TimeUnit.SECONDS.toMillis(10));
        RpcResponseMsg.Builder responseBuilder =
                RpcResponseMsg.newBuilder().setResponse("{}");
        testAutoGeneratedCodeByProtobuf(responseBuilder);

        deviceRpcCallResponseBuilder.setResponseMsg(responseBuilder.build());
        testAutoGeneratedCodeByProtobuf(deviceRpcCallResponseBuilder);

        uplinkMsgBuilder.addDeviceRpcCallMsg(deviceRpcCallResponseBuilder.build());
        testAutoGeneratedCodeByProtobuf(uplinkMsgBuilder);

        edgeImitator.expectResponsesAmount(1);
        edgeImitator.sendUplinkMsg(uplinkMsgBuilder.build());
        edgeImitator.waitForResponses();
    }

    private void sendAttributesRequest() throws Exception {
        Device device = findDeviceByName("Edge Device 1");
        sendAttributesRequest(device, DataConstants.SERVER_SCOPE, "{\"key1\":\"value1\"}", "key1", "value1");
        sendAttributesRequest(device, DataConstants.SHARED_SCOPE, "{\"key2\":\"value2\"}", "key2", "value2");
    }

    private void sendAttributesRequest(Device device, String scope, String attributesDataStr, String expectedKey, String expectedValue) throws Exception {
        JsonNode attributesData = mapper.readTree(attributesDataStr);

        doPost("/api/plugins/telemetry/DEVICE/" + device.getId().getId().toString() + "/attributes/" + scope,
                attributesData);

        // Wait before device attributes saved to database before requesting them from edge
        Thread.sleep(1000);

        UplinkMsg.Builder uplinkMsgBuilder = UplinkMsg.newBuilder();
        AttributesRequestMsg.Builder attributesRequestMsgBuilder = AttributesRequestMsg.newBuilder();
        attributesRequestMsgBuilder.setEntityIdMSB(device.getUuidId().getMostSignificantBits());
        attributesRequestMsgBuilder.setEntityIdLSB(device.getUuidId().getLeastSignificantBits());
        attributesRequestMsgBuilder.setEntityType(EntityType.DEVICE.name());
        attributesRequestMsgBuilder.setScope(scope);
        testAutoGeneratedCodeByProtobuf(attributesRequestMsgBuilder);
        uplinkMsgBuilder.addAttributesRequestMsg(attributesRequestMsgBuilder.build());
        testAutoGeneratedCodeByProtobuf(uplinkMsgBuilder);

        edgeImitator.expectResponsesAmount(1);
        edgeImitator.expectMessageAmount(1);
        edgeImitator.sendUplinkMsg(uplinkMsgBuilder.build());
        edgeImitator.waitForResponses();
        edgeImitator.waitForMessages();

        AbstractMessage latestMessage = edgeImitator.getLatestMessage();
        Assert.assertTrue(latestMessage instanceof EntityDataProto);
        EntityDataProto latestEntityDataMsg = (EntityDataProto) latestMessage;
        Assert.assertEquals(device.getUuidId().getMostSignificantBits(), latestEntityDataMsg.getEntityIdMSB());
        Assert.assertEquals(device.getUuidId().getLeastSignificantBits(), latestEntityDataMsg.getEntityIdLSB());
        Assert.assertEquals(device.getId().getEntityType().name(), latestEntityDataMsg.getEntityType());
        Assert.assertEquals(scope, latestEntityDataMsg.getPostAttributeScope());
        Assert.assertTrue(latestEntityDataMsg.hasAttributesUpdatedMsg());

        TransportProtos.PostAttributeMsg attributesUpdatedMsg = latestEntityDataMsg.getAttributesUpdatedMsg();
        Assert.assertEquals(1, attributesUpdatedMsg.getKvCount());
        TransportProtos.KeyValueProto keyValueProto = attributesUpdatedMsg.getKv(0);
        Assert.assertEquals(expectedKey, keyValueProto.getKey());
        Assert.assertEquals(expectedValue, keyValueProto.getStringV());
    }

    private void sendDeleteDeviceOnEdge() throws Exception {
        Device device = findDeviceByName("Edge Device 2");
        UplinkMsg.Builder upLinkMsgBuilder = UplinkMsg.newBuilder();
        DeviceUpdateMsg.Builder deviceDeleteMsgBuilder = DeviceUpdateMsg.newBuilder();
        deviceDeleteMsgBuilder.setMsgType(UpdateMsgType.ENTITY_DELETED_RPC_MESSAGE);
        deviceDeleteMsgBuilder.setIdMSB(device.getId().getId().getMostSignificantBits());
        deviceDeleteMsgBuilder.setIdLSB(device.getId().getId().getLeastSignificantBits());
        testAutoGeneratedCodeByProtobuf(deviceDeleteMsgBuilder);

        upLinkMsgBuilder.addDeviceUpdateMsg(deviceDeleteMsgBuilder.build());
        testAutoGeneratedCodeByProtobuf(upLinkMsgBuilder);

        edgeImitator.expectResponsesAmount(1);
        edgeImitator.sendUplinkMsg(upLinkMsgBuilder.build());
        edgeImitator.waitForResponses();
        device = doGet("/api/device/" + device.getId().getId().toString(), Device.class);
        Assert.assertNotNull(device);
        List<Device> edgeDevices = doGetTypedWithPageLink("/api/edge/" + edge.getId().getId().toString() + "/devices?",
                new TypeReference<PageData<Device>>() {
                }, new PageLink(100)).getData();
        Assert.assertFalse(edgeDevices.contains(device));
    }

    private void installation() throws Exception {
        edge = doPost("/api/edge", constructEdge("Test Edge", "test"), Edge.class);

        Device savedDevice = saveDevice("Edge Device 1");
        doPost("/api/edge/" + edge.getId().getId().toString()
                + "/device/" + savedDevice.getId().getId().toString(), Device.class);

        Asset savedAsset = saveAsset("Edge Asset 1");
        doPost("/api/edge/" + edge.getId().getId().toString()
                + "/asset/" + savedAsset.getId().getId().toString(), Asset.class);
    }

    private EdgeEvent constructEdgeEvent(TenantId tenantId, EdgeId edgeId, EdgeEventActionType edgeEventAction, UUID entityId, EdgeEventType edgeEventType, JsonNode entityBody) {
        EdgeEvent edgeEvent = new EdgeEvent();
        edgeEvent.setEdgeId(edgeId);
        edgeEvent.setTenantId(tenantId);
        edgeEvent.setAction(edgeEventAction);
        edgeEvent.setEntityId(entityId);
        edgeEvent.setType(edgeEventType);
        edgeEvent.setBody(entityBody);
        return edgeEvent;
    }

    private void testAutoGeneratedCodeByProtobuf(MessageLite.Builder builder) throws InvalidProtocolBufferException {
        MessageLite source = builder.build();

        testAutoGeneratedCodeByProtobuf(source);

        MessageLite target = source.getParserForType().parseFrom(source.toByteArray());
        builder.clear().mergeFrom(target);
    }

    private void testAutoGeneratedCodeByProtobuf(MessageLite source) throws InvalidProtocolBufferException {
        MessageLite target = source.getParserForType().parseFrom(source.toByteArray());
        Assert.assertEquals(source, target);
        Assert.assertEquals(source.hashCode(), target.hashCode());
    }
}<|MERGE_RESOLUTION|>--- conflicted
+++ resolved
@@ -49,7 +49,6 @@
 import org.thingsboard.server.common.data.edge.EdgeEvent;
 import org.thingsboard.server.common.data.edge.EdgeEventActionType;
 import org.thingsboard.server.common.data.edge.EdgeEventType;
-import org.thingsboard.server.common.data.id.DeviceId;
 import org.thingsboard.server.common.data.id.EdgeId;
 import org.thingsboard.server.common.data.id.EntityId;
 import org.thingsboard.server.common.data.id.EntityIdFactory;
@@ -975,8 +974,7 @@
         sendDeviceCredentialsRequest();
         sendDeviceRpcResponse();
         sendDeviceCredentialsUpdate();
-        // TODO: voba - fix this test
-        // sendAttributesRequest();
+        sendAttributesRequest();
         log.info("Messages were sent successfully");
     }
 
@@ -1009,24 +1007,16 @@
 
         UUID newDeviceId = new UUID(latestDeviceUpdateMsg.getIdMSB(), latestDeviceUpdateMsg.getIdLSB());
 
-<<<<<<< HEAD
-        // TODO: voba - add proper validation once DeviceProcessor
-
-//        Device device = doGet("/api/device/" + uuid.toString(), Device.class);
-//        Assert.assertNotNull(device);
-//        Assert.assertEquals("Edge Device 2", device.getName());
-=======
         Device device = doGet("/api/device/" + newDeviceId, Device.class);
         Assert.assertNotNull(device);
         Assert.assertEquals("Edge Device 2", device.getName());
->>>>>>> 773d3806
     }
 
     private void sendDeviceWithNameThatAlreadyExistsOnCloud() throws Exception {
         String deviceOnCloudName = RandomStringUtils.randomAlphanumeric(15);
         Device deviceOnCloud = saveDevice(deviceOnCloudName);
 
-        UUID uuid = UUIDs.timeBased();
+        UUID uuid = Uuids.timeBased();
 
         UplinkMsg.Builder uplinkMsgBuilder = UplinkMsg.newBuilder();
         DeviceUpdateMsg.Builder deviceUpdateMsgBuilder = DeviceUpdateMsg.newBuilder();
