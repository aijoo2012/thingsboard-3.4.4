--- conflicted
+++ resolved
@@ -172,12 +172,7 @@
         PageLink pageLink = new PageLink(23);
         PageData<Customer> pageData = null;
         do {
-<<<<<<< HEAD
             pageData = doGetTypedWithPageLink("/api/customers?", new TypeReference<PageData<Customer>>(){}, pageLink);
-=======
-            pageData = doGetTypedWithPageLink("/api/customers?", new TypeReference<TextPageData<Customer>>() {
-            }, pageLink);
->>>>>>> f52c1b0f
             loadedCustomers.addAll(pageData.getData());
             if (pageData.hasNext()) {
                 pageLink = pageLink.nextPageLink();
@@ -221,12 +216,7 @@
         PageLink pageLink = new PageLink(15, 0, title1);
         PageData<Customer> pageData = null;
         do {
-<<<<<<< HEAD
             pageData = doGetTypedWithPageLink("/api/customers?", new TypeReference<PageData<Customer>>(){}, pageLink);
-=======
-            pageData = doGetTypedWithPageLink("/api/customers?", new TypeReference<TextPageData<Customer>>() {
-            }, pageLink);
->>>>>>> f52c1b0f
             loadedCustomersTitle1.addAll(pageData.getData());
             if (pageData.hasNext()) {
                 pageLink = pageLink.nextPageLink();
@@ -241,12 +231,7 @@
         List<Customer> loadedCustomersTitle2 = new ArrayList<>();
         pageLink = new PageLink(4, 0, title2);
         do {
-<<<<<<< HEAD
             pageData = doGetTypedWithPageLink("/api/customers?", new TypeReference<PageData<Customer>>(){}, pageLink);
-=======
-            pageData = doGetTypedWithPageLink("/api/customers?", new TypeReference<TextPageData<Customer>>() {
-            }, pageLink);
->>>>>>> f52c1b0f
             loadedCustomersTitle2.addAll(pageData.getData());
             if (pageData.hasNext()) {
                 pageLink = pageLink.nextPageLink();
@@ -262,16 +247,9 @@
             doDelete("/api/customer/" + customer.getId().getId().toString())
                     .andExpect(status().isOk());
         }
-<<<<<<< HEAD
-        
+
         pageLink = new PageLink(4, 0, title1);
         pageData = doGetTypedWithPageLink("/api/customers?", new TypeReference<PageData<Customer>>(){}, pageLink);
-=======
-
-        pageLink = new TextPageLink(4, title1);
-        pageData = doGetTypedWithPageLink("/api/customers?", new TypeReference<TextPageData<Customer>>() {
-        }, pageLink);
->>>>>>> f52c1b0f
         Assert.assertFalse(pageData.hasNext());
         Assert.assertEquals(0, pageData.getData().size());
 
@@ -279,16 +257,9 @@
             doDelete("/api/customer/" + customer.getId().getId().toString())
                     .andExpect(status().isOk());
         }
-<<<<<<< HEAD
-        
+
         pageLink = new PageLink(4, 0, title2);
         pageData = doGetTypedWithPageLink("/api/customers?", new TypeReference<PageData<Customer>>(){}, pageLink);
-=======
-
-        pageLink = new TextPageLink(4, title2);
-        pageData = doGetTypedWithPageLink("/api/customers?", new TypeReference<TextPageData<Customer>>() {
-        }, pageLink);
->>>>>>> f52c1b0f
         Assert.assertFalse(pageData.hasNext());
         Assert.assertEquals(0, pageData.getData().size());
     }
