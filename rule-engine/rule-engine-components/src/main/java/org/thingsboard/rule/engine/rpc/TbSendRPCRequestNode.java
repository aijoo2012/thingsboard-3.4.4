/**
 * Copyright © 2016-2020 The Thingsboard Authors
 *
 * Licensed under the Apache License, Version 2.0 (the "License");
 * you may not use this file except in compliance with the License.
 * You may obtain a copy of the License at
 *
 *     http://www.apache.org/licenses/LICENSE-2.0
 *
 * Unless required by applicable law or agreed to in writing, software
 * distributed under the License is distributed on an "AS IS" BASIS,
 * WITHOUT WARRANTIES OR CONDITIONS OF ANY KIND, either express or implied.
 * See the License for the specific language governing permissions and
 * limitations under the License.
 */
package org.thingsboard.rule.engine.rpc;

<<<<<<< HEAD
import com.datastax.oss.driver.api.core.uuid.Uuids;
=======
import com.datastax.driver.core.utils.UUIDs;
import com.fasterxml.jackson.databind.ObjectMapper;
import com.google.common.util.concurrent.FutureCallback;
import com.google.common.util.concurrent.Futures;
import com.google.common.util.concurrent.ListenableFuture;
>>>>>>> 0a7d8e86
import com.google.gson.Gson;
import com.google.gson.JsonElement;
import com.google.gson.JsonObject;
import com.google.gson.JsonParser;
import lombok.extern.slf4j.Slf4j;
import org.springframework.util.StringUtils;
import org.thingsboard.rule.engine.api.RuleEngineDeviceRpcRequest;
import org.thingsboard.rule.engine.api.RuleNode;
import org.thingsboard.rule.engine.api.TbContext;
import org.thingsboard.rule.engine.api.TbNode;
import org.thingsboard.rule.engine.api.TbNodeConfiguration;
import org.thingsboard.rule.engine.api.TbNodeException;
import org.thingsboard.rule.engine.api.TbRelationTypes;
import org.thingsboard.rule.engine.api.util.TbNodeUtils;
import org.thingsboard.server.common.data.DataConstants;
import org.thingsboard.server.common.data.EntityType;
import org.thingsboard.server.common.data.audit.ActionType;
import org.thingsboard.server.common.data.edge.EdgeEvent;
import org.thingsboard.server.common.data.edge.EdgeEventType;
import org.thingsboard.server.common.data.id.DeviceId;
import org.thingsboard.server.common.data.id.EdgeId;
import org.thingsboard.server.common.data.plugin.ComponentType;
<<<<<<< HEAD
import org.thingsboard.server.common.data.rule.RuleChainType;
=======
import org.thingsboard.server.common.data.relation.EntityRelation;
import org.thingsboard.server.common.data.relation.RelationTypeGroup;
>>>>>>> 0a7d8e86
import org.thingsboard.server.common.msg.TbMsg;

import javax.annotation.Nullable;
import java.util.List;
import java.util.Random;
import java.util.UUID;
import java.util.concurrent.TimeUnit;

@Slf4j
@RuleNode(
        type = ComponentType.ACTION,
        name = "rpc call request",
        configClazz = TbSendRpcRequestNodeConfiguration.class,
        nodeDescription = "Sends RPC call to device",
        nodeDetails = "Expects messages with \"method\" and \"params\". Will forward response from device to next nodes." +
                "If the RPC call request is originated by REST API call from user, will forward the response to user immediately.",
        uiResources = {"static/rulenode/rulenode-core-config.js"},
        configDirective = "tbActionNodeRpcRequestConfig",
        icon = "call_made",
        ruleChainTypes = {RuleChainType.CORE, RuleChainType.EDGE}
)
public class TbSendRPCRequestNode implements TbNode {

    private static final ObjectMapper json = new ObjectMapper();
    private Random random = new Random();
    private Gson gson = new Gson();
    private JsonParser jsonParser = new JsonParser();
    private TbSendRpcRequestNodeConfiguration config;

    @Override
    public void init(TbContext ctx, TbNodeConfiguration configuration) throws TbNodeException {
        this.config = TbNodeUtils.convert(configuration, TbSendRpcRequestNodeConfiguration.class);
    }

    @Override
    public void onMsg(TbContext ctx, TbMsg msg) {
        JsonObject json = jsonParser.parse(msg.getData()).getAsJsonObject();
        String tmp;
        if (msg.getOriginator().getEntityType() != EntityType.DEVICE) {
            ctx.tellFailure(msg, new RuntimeException("Message originator is not a device entity!"));
        } else if (!json.has("method")) {
            ctx.tellFailure(msg, new RuntimeException("Method is not present in the message!"));
        } else if (!json.has("params")) {
            ctx.tellFailure(msg, new RuntimeException("Params are not present in the message!"));
        } else {
            int requestId = json.has("requestId") ? json.get("requestId").getAsInt() : random.nextInt();
            boolean restApiCall = msg.getType().equals(DataConstants.RPC_CALL_FROM_SERVER_TO_DEVICE);

            tmp = msg.getMetaData().getValue("oneway");
            boolean oneway = !StringUtils.isEmpty(tmp) && Boolean.parseBoolean(tmp);

            tmp = msg.getMetaData().getValue("requestUUID");
            UUID requestUUID = !StringUtils.isEmpty(tmp) ? UUID.fromString(tmp) : Uuids.timeBased();
            tmp = msg.getMetaData().getValue("originServiceId");
            String originServiceId = !StringUtils.isEmpty(tmp) ? tmp : null;

            tmp = msg.getMetaData().getValue("expirationTime");
            long expirationTime = !StringUtils.isEmpty(tmp) ? Long.parseLong(tmp) : (System.currentTimeMillis() + TimeUnit.SECONDS.toMillis(config.getTimeoutInSeconds()));

            String params;
            JsonElement paramsEl = json.get("params");
            if (paramsEl.isJsonPrimitive()) {
                params = paramsEl.getAsString();
            } else {
                params = gson.toJson(paramsEl);
            }

            RuleEngineDeviceRpcRequest request = RuleEngineDeviceRpcRequest.builder()
                    .oneway(oneway)
                    .method(json.get("method").getAsString())
                    .body(params)
                    .tenantId(ctx.getTenantId())
                    .deviceId(new DeviceId(msg.getOriginator().getId()))
                    .requestId(requestId)
                    .requestUUID(requestUUID)
                    .originServiceId(originServiceId)
                    .expirationTime(expirationTime)
                    .restApiCall(restApiCall)
                    .build();

            EdgeId edgeId = findRelatedEdgeId(ctx, msg);
            if (edgeId != null) {
                sendRpcRequestToEdgeDevice(ctx, msg, edgeId, request);
            } else {
                ctx.getRpcService().sendRpcRequestToDevice(request, ruleEngineDeviceRpcResponse -> {
                    if (!ruleEngineDeviceRpcResponse.getError().isPresent()) {
                        TbMsg next = ctx.newMsg(msg.getQueueName(), msg.getType(), msg.getOriginator(), msg.getMetaData(), ruleEngineDeviceRpcResponse.getResponse().orElse("{}"));
                        ctx.enqueueForTellNext(next, TbRelationTypes.SUCCESS);
                    } else {
                        TbMsg next = ctx.newMsg(msg.getQueueName(), msg.getType(), msg.getOriginator(), msg.getMetaData(), wrap("error", ruleEngineDeviceRpcResponse.getError().get().name()));
                        ctx.tellFailure(next, new RuntimeException(ruleEngineDeviceRpcResponse.getError().get().name()));
                    }
                });
            }
            ctx.ack(msg);
        }
    }

    private EdgeId findRelatedEdgeId(TbContext ctx, TbMsg msg) {
        List<EntityRelation> result =
                ctx.getRelationService().findByToAndType(ctx.getTenantId(), msg.getOriginator(), EntityRelation.EDGE_TYPE, RelationTypeGroup.COMMON);
        if (result != null && result.size() > 0) {
            EntityRelation relationToEdge = result.get(0);
            if (relationToEdge.getFrom() != null && relationToEdge.getFrom().getId() != null) {
                return new EdgeId(relationToEdge.getFrom().getId());
            }
        }
        return null;
    }

    private void sendRpcRequestToEdgeDevice(TbContext ctx, TbMsg msg, EdgeId edgeId, RuleEngineDeviceRpcRequest request) {
        EdgeEvent edgeEvent = new EdgeEvent();
        edgeEvent.setTenantId(ctx.getTenantId());
        edgeEvent.setAction(ActionType.RPC_CALL.name());
        edgeEvent.setEntityId(request.getDeviceId().getId());
        edgeEvent.setType(EdgeEventType.DEVICE);
        edgeEvent.setBody(json.valueToTree(request));
        edgeEvent.setEdgeId(edgeId);
        ListenableFuture<EdgeEvent> saveFuture = ctx.getEdgeEventService().saveAsync(edgeEvent);
        Futures.addCallback(saveFuture, new FutureCallback<EdgeEvent>() {
            @Override
            public void onSuccess(@Nullable EdgeEvent event) {
                ctx.tellSuccess(msg);
            }

            @Override
            public void onFailure(Throwable th) {
                log.error("Could not save edge event", th);
                ctx.tellFailure(msg, th);
            }
        }, ctx.getDbCallbackExecutor());
    }

    @Override
    public void destroy() {
    }

    private String wrap(String name, String body) {
        JsonObject json = new JsonObject();
        json.addProperty(name, body);
        return gson.toJson(json);
    }

}<|MERGE_RESOLUTION|>--- conflicted
+++ resolved
@@ -15,15 +15,11 @@
  */
 package org.thingsboard.rule.engine.rpc;
 
-<<<<<<< HEAD
 import com.datastax.oss.driver.api.core.uuid.Uuids;
-=======
-import com.datastax.driver.core.utils.UUIDs;
 import com.fasterxml.jackson.databind.ObjectMapper;
 import com.google.common.util.concurrent.FutureCallback;
 import com.google.common.util.concurrent.Futures;
 import com.google.common.util.concurrent.ListenableFuture;
->>>>>>> 0a7d8e86
 import com.google.gson.Gson;
 import com.google.gson.JsonElement;
 import com.google.gson.JsonObject;
@@ -46,12 +42,8 @@
 import org.thingsboard.server.common.data.id.DeviceId;
 import org.thingsboard.server.common.data.id.EdgeId;
 import org.thingsboard.server.common.data.plugin.ComponentType;
-<<<<<<< HEAD
-import org.thingsboard.server.common.data.rule.RuleChainType;
-=======
 import org.thingsboard.server.common.data.relation.EntityRelation;
 import org.thingsboard.server.common.data.relation.RelationTypeGroup;
->>>>>>> 0a7d8e86
 import org.thingsboard.server.common.msg.TbMsg;
 
 import javax.annotation.Nullable;
@@ -70,8 +62,7 @@
                 "If the RPC call request is originated by REST API call from user, will forward the response to user immediately.",
         uiResources = {"static/rulenode/rulenode-core-config.js"},
         configDirective = "tbActionNodeRpcRequestConfig",
-        icon = "call_made",
-        ruleChainTypes = {RuleChainType.CORE, RuleChainType.EDGE}
+        icon = "call_made"
 )
 public class TbSendRPCRequestNode implements TbNode {
 
