{
  "name": "thingsboard",
  "private": true,
<<<<<<< HEAD
  "version": "2.0.3",
=======
  "version": "2.1.0",
>>>>>>> 6535330a
  "description": "Thingsboard UI",
  "licenses": [
    {
      "type": "Apache-2.0",
      "url": "http://www.apache.org/licenses/LICENSE-2.0"
    }
  ],
  "scripts": {
    "start": "babel-node --max_old_space_size=4096 server.js",
    "build": "cross-env NODE_ENV=production webpack -p"
  },
  "dependencies": {
    "@flowjs/ng-flow": "^2.7.1",
    "angular": "1.5.8",
    "angular-animate": "1.5.8",
    "angular-aria": "1.5.8",
    "angular-breadcrumb": "^0.4.1",
    "angular-carousel": "^1.0.1",
    "angular-cookies": "1.5.8",
    "angular-drag-and-drop-lists": "^1.4.0",
    "angular-fullscreen": "git://github.com/fabiobiondi/angular-fullscreen.git#master",
    "angular-gridster": "^0.13.14",
    "angular-hotkeys": "^1.7.0",
    "angular-jwt": "^0.1.6",
    "angular-material": "1.1.1",
    "angular-material-data-table": "^0.10.9",
    "angular-material-icons": "^0.7.1",
    "angular-material-expansion-panel": "^0.7.2",
    "angular-messages": "1.5.8",
    "angular-route": "1.5.8",
    "angular-sanitize": "1.5.8",
    "angular-socialshare": "^2.3.8",
    "angular-storage": "0.0.15",
    "angular-touch": "1.5.8",
    "angular-translate": "2.18.1",
    "angular-translate-handler-log": "2.18.1",
    "angular-translate-interpolation-messageformat": "2.18.1",
    "angular-translate-loader-static-files": "2.18.1",
    "angular-translate-storage-cookie": "2.18.1",
    "angular-translate-storage-local": "2.18.1",
    "angular-ui-ace": "^0.2.3",
    "angular-ui-router": "^0.3.1",
    "angular-websocket": "^2.0.1",
    "base64-js": "^1.2.1",
    "brace": "^0.10.0",
    "canvas-gauges": "^2.0.9",
    "clipboard": "^1.5.15",
    "compass-sass-mixins": "^0.12.7",
    "event-source-polyfill": "0.0.9",
    "flot": "git://github.com/thingsboard/flot.git#0.9-work",
    "flot-curvedlines": "git://github.com/MichaelZinsmaier/CurvedLines.git#master",
    "font-awesome": "^4.6.3",
    "javascript-detect-element-resize": "^0.5.3",
    "jquery": "^3.1.0",
    "jquery.terminal": "^1.5.0",
    "js-beautify": "^1.6.4",
    "json-schema-defaults": "^0.2.0",
    "leaflet": "^1.0.3",
    "leaflet-providers": "^1.1.17",
    "material-ui": "^0.16.1",
    "material-ui-number-input": "^5.0.16",
    "md-color-picker": "^0.2.6",
    "mdPickers": "git://github.com/alenaksu/mdPickers.git#0.7.5",
    "moment": "^2.15.0",
    "ngclipboard": "^1.1.1",
    "ngreact": "^0.3.0",
    "ngFlowchart": "git://github.com/thingsboard/ngFlowchart.git#master",
    "objectpath": "^1.2.1",
    "oclazyload": "^1.0.9",
    "raphael": "^2.2.7",
    "rc-select": "^6.6.1",
    "react": "^15.4.1",
    "react-ace": "^4.1.0",
    "react-dom": "^15.4.1",
    "react-dropzone": "^3.7.3",
    "react-schema-form": "^0.3.1",
    "react-tap-event-plugin": "^2.0.1",
    "reactcss": "^1.0.9",
    "sass-material-colors": "0.0.5",
    "schema-inspector": "^1.6.6",
    "split.js": "^1.0.7",
    "tinycolor2": "^1.4.1",
    "tooltipster": "^4.2.4",
    "typeface-roboto": "0.0.22",
    "v-accordion": "^1.6.0"
  },
  "devDependencies": {
    "babel-cli": "^6.18.0",
    "babel-core": "^6.14.0",
    "babel-eslint": "^6.1.2",
    "babel-loader": "^6.2.5",
    "babel-preset-es2015": "^6.14.0",
    "babel-preset-react": "^6.16.0",
    "compression-webpack-plugin": "^1.1.11",
    "connect-history-api-fallback": "^1.3.0",
    "copy-webpack-plugin": "^3.0.1",
    "cross-env": "^3.2.4",
    "css-loader": "^0.25.0",
    "eslint": "^3.4.0",
    "eslint-config-angular": "^0.5.0",
    "eslint-loader": "^1.5.0",
    "eslint-plugin-angular": "^1.3.1",
    "eslint-plugin-import": "^1.14.0",
    "extract-text-webpack-plugin": "^1.0.1",
    "file-loader": "^0.9.0",
    "html-loader": "^0.4.3",
    "html-minifier": "^3.2.2",
    "html-minifier-loader": "^1.3.4",
    "html-webpack-plugin": "^2.30.1",
    "img-loader": "^1.3.1",
    "less": "^2.7.1",
    "less-loader": "^2.2.3",
    "ng-annotate-loader": "^0.1.1",
    "ngtemplate-loader": "^1.3.1",
    "node-sass": "^4.5.3",
    "postcss-loader": "^0.13.0",
    "raw-loader": "^0.5.1",
    "react-hot-loader": "^3.0.0-beta.6",
    "sass-loader": "^4.0.2",
    "style-loader": "^0.13.1",
    "url-loader": "^0.5.7",
    "webpack": "^1.13.2",
    "webpack-dev-middleware": "^1.6.1",
    "webpack-dev-server": "^1.15.1",
    "webpack-hot-middleware": "^2.12.2",
    "webpack-material-design-icons": "^0.1.0",
    "directory-tree": "^2.1.0",
    "jsonminify": "^0.4.1"
  },
  "engine": "node >= 5.9.0",
  "nyc": {
    "exclude": [
      "test",
      "__tests__",
      "node_modules",
      "target"
    ]
  }
}<|MERGE_RESOLUTION|>--- conflicted
+++ resolved
@@ -1,11 +1,7 @@
 {
   "name": "thingsboard",
   "private": true,
-<<<<<<< HEAD
-  "version": "2.0.3",
-=======
   "version": "2.1.0",
->>>>>>> 6535330a
   "description": "Thingsboard UI",
   "licenses": [
     {
