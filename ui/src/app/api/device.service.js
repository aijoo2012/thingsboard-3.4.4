--- conflicted
+++ resolved
@@ -1,358 +1,273 @@
-/*
- * Copyright © 2016-2017 The Thingsboard Authors
- *
- * Licensed under the Apache License, Version 2.0 (the "License");
- * you may not use this file except in compliance with the License.
- * You may obtain a copy of the License at
- *
- *     http://www.apache.org/licenses/LICENSE-2.0
- *
- * Unless required by applicable law or agreed to in writing, software
- * distributed under the License is distributed on an "AS IS" BASIS,
- * WITHOUT WARRANTIES OR CONDITIONS OF ANY KIND, either express or implied.
- * See the License for the specific language governing permissions and
- * limitations under the License.
- */
-import thingsboardTypes from '../common/types.constant';
-
-export default angular.module('thingsboard.api.device', [thingsboardTypes])
-    .factory('deviceService', DeviceService)
-    .name;
-
-/*@ngInject*/
-function DeviceService($http, $q, attributeService, customerService, types) {
-
-    var service = {
-        assignDeviceToCustomer: assignDeviceToCustomer,
-        deleteDevice: deleteDevice,
-        getCustomerDevices: getCustomerDevices,
-        getDevice: getDevice,
-        getDevices: getDevices,
-        getDeviceCredentials: getDeviceCredentials,
-        getTenantDevices: getTenantDevices,
-        saveDevice: saveDevice,
-        saveDeviceCredentials: saveDeviceCredentials,
-        unassignDeviceFromCustomer: unassignDeviceFromCustomer,
-        makeDevicePublic: makeDevicePublic,
-        getDeviceAttributes: getDeviceAttributes,
-        subscribeForDeviceAttributes: subscribeForDeviceAttributes,
-        unsubscribeForDeviceAttributes: unsubscribeForDeviceAttributes,
-        saveDeviceAttributes: saveDeviceAttributes,
-        deleteDeviceAttributes: deleteDeviceAttributes,
-        sendOneWayRpcCommand: sendOneWayRpcCommand,
-        sendTwoWayRpcCommand: sendTwoWayRpcCommand
-    }
-
-    return service;
-
-<<<<<<< HEAD
-    function getTenantDevices(pageLink, config) {
-=======
-    function getTenantDevices(pageLink, applyCustomersInfo, config) {
->>>>>>> 96dad362
-        var deferred = $q.defer();
-        var url = '/api/tenant/devices?limit=' + pageLink.limit;
-        if (angular.isDefined(pageLink.textSearch)) {
-            url += '&textSearch=' + pageLink.textSearch;
-        }
-        if (angular.isDefined(pageLink.idOffset)) {
-            url += '&idOffset=' + pageLink.idOffset;
-        }
-        if (angular.isDefined(pageLink.textOffset)) {
-            url += '&textOffset=' + pageLink.textOffset;
-        }
-        $http.get(url, config).then(function success(response) {
-<<<<<<< HEAD
-            deferred.resolve(response.data);
-=======
-            if (applyCustomersInfo) {
-                customerService.applyAssignedCustomersInfo(response.data.data).then(
-                    function success(data) {
-                        response.data.data = data;
-                        deferred.resolve(response.data);
-                    },
-                    function fail() {
-                        deferred.reject();
-                    }
-                );
-            } else {
-                deferred.resolve(response.data);
-            }
->>>>>>> 96dad362
-        }, function fail() {
-            deferred.reject();
-        });
-        return deferred.promise;
-    }
-
-    function getCustomerDevices(customerId, pageLink, applyCustomersInfo, config) {
-        var deferred = $q.defer();
-        var url = '/api/customer/' + customerId + '/devices?limit=' + pageLink.limit;
-        if (angular.isDefined(pageLink.textSearch)) {
-            url += '&textSearch=' + pageLink.textSearch;
-        }
-        if (angular.isDefined(pageLink.idOffset)) {
-            url += '&idOffset=' + pageLink.idOffset;
-        }
-        if (angular.isDefined(pageLink.textOffset)) {
-            url += '&textOffset=' + pageLink.textOffset;
-        }
-        $http.get(url, config).then(function success(response) {
-            if (applyCustomersInfo) {
-                customerService.applyAssignedCustomerInfo(response.data.data, customerId).then(
-                    function success(data) {
-                        response.data.data = data;
-                        deferred.resolve(response.data);
-                    },
-                    function fail() {
-                        deferred.reject();
-                    }
-                );
-            } else {
-                deferred.resolve(response.data);
-            }
-        }, function fail() {
-            deferred.reject();
-        });
-
-        return deferred.promise;
-    }
-
-    function getDevice(deviceId, ignoreErrors, config) {
-        var deferred = $q.defer();
-        var url = '/api/device/' + deviceId;
-        if (!config) {
-            config = {};
-        }
-        config = Object.assign(config, { ignoreErrors: ignoreErrors });
-        $http.get(url, config).then(function success(response) {
-            deferred.resolve(response.data);
-        }, function fail(response) {
-            deferred.reject(response.data);
-        });
-        return deferred.promise;
-    }
-
-    function getDevices(deviceIds, config) {
-        var deferred = $q.defer();
-        var ids = '';
-        for (var i=0;i<deviceIds.length;i++) {
-            if (i>0) {
-                ids += ',';
-            }
-            ids += deviceIds[i];
-        }
-        var url = '/api/devices?deviceIds=' + ids;
-        $http.get(url, config).then(function success(response) {
-            var devices = response.data;
-            devices.sort(function (device1, device2) {
-               var id1 =  device1.id.id;
-               var id2 =  device2.id.id;
-               var index1 = deviceIds.indexOf(id1);
-               var index2 = deviceIds.indexOf(id2);
-               return index1 - index2;
-            });
-            deferred.resolve(devices);
-        }, function fail(response) {
-            deferred.reject(response.data);
-        });
-        return deferred.promise;
-    }
-
-    function saveDevice(device) {
-        var deferred = $q.defer();
-        var url = '/api/device';
-        $http.post(url, device).then(function success(response) {
-            deferred.resolve(response.data);
-        }, function fail() {
-            deferred.reject();
-        });
-        return deferred.promise;
-    }
-
-    function deleteDevice(deviceId) {
-        var deferred = $q.defer();
-        var url = '/api/device/' + deviceId;
-        $http.delete(url).then(function success() {
-            deferred.resolve();
-        }, function fail() {
-            deferred.reject();
-        });
-        return deferred.promise;
-    }
-
-    function getDeviceCredentials(deviceId) {
-        var deferred = $q.defer();
-        var url = '/api/device/' + deviceId + '/credentials';
-        $http.get(url, null).then(function success(response) {
-            deferred.resolve(response.data);
-        }, function fail() {
-            deferred.reject();
-        });
-        return deferred.promise;
-    }
-
-    function saveDeviceCredentials(deviceCredentials) {
-        var deferred = $q.defer();
-        var url = '/api/device/credentials';
-        $http.post(url, deviceCredentials).then(function success(response) {
-            deferred.resolve(response.data);
-        }, function fail() {
-            deferred.reject();
-        });
-        return deferred.promise;
-    }
-
-    function assignDeviceToCustomer(customerId, deviceId) {
-        var deferred = $q.defer();
-        var url = '/api/customer/' + customerId + '/device/' + deviceId;
-        $http.post(url, null).then(function success(response) {
-            deferred.resolve(response.data);
-        }, function fail() {
-            deferred.reject();
-        });
-        return deferred.promise;
-    }
-
-    function unassignDeviceFromCustomer(deviceId) {
-        var deferred = $q.defer();
-        var url = '/api/customer/device/' + deviceId;
-        $http.delete(url).then(function success(response) {
-            deferred.resolve(response.data);
-        }, function fail() {
-            deferred.reject();
-        });
-        return deferred.promise;
-    }
-
-    function makeDevicePublic(deviceId) {
-        var deferred = $q.defer();
-        var url = '/api/customer/public/device/' + deviceId;
-        $http.post(url, null).then(function success(response) {
-            deferred.resolve(response.data);
-        }, function fail() {
-            deferred.reject();
-        });
-        return deferred.promise;
-    }
-
-<<<<<<< HEAD
-    function processDeviceAttributes(attributes, query, deferred, successCallback, update, apply) {
-        attributes = $filter('orderBy')(attributes, query.order);
-        if (query.search != null) {
-            attributes = $filter('filter')(attributes, {key: query.search});
-        }
-        var responseData = {
-            count: attributes.length
-        }
-        var startIndex = query.limit * (query.page - 1);
-        responseData.data = attributes.slice(startIndex, startIndex + query.limit);
-        successCallback(responseData, update, apply);
-        if (deferred) {
-            deferred.resolve();
-        }
-    }
-
-    function getDeviceAttributes(deviceId, attributeScope, query, successCallback, config) {
-        var deferred = $q.defer();
-        var subscriptionId = deviceId + attributeScope;
-        var das = deviceAttributesSubscriptionMap[subscriptionId];
-        if (das) {
-            if (das.attributes) {
-                processDeviceAttributes(das.attributes, query, deferred, successCallback);
-                das.subscriptionCallback = function(attributes) {
-                    processDeviceAttributes(attributes, query, null, successCallback, true, true);
-                }
-            } else {
-                das.subscriptionCallback = function(attributes) {
-                    processDeviceAttributes(attributes, query, deferred, successCallback, false, true);
-                    das.subscriptionCallback = function(attributes) {
-                        processDeviceAttributes(attributes, query, null, successCallback, true, true);
-                    }
-                }
-            }
-        } else {
-            var url = '/api/plugins/telemetry/' + deviceId + '/values/attributes/' + attributeScope;
-            $http.get(url, config).then(function success(response) {
-                processDeviceAttributes(response.data, query, deferred, successCallback);
-            }, function fail() {
-                deferred.reject();
-            });
-        }
-        return deferred;
-    }
-
-    function onSubscriptionData(data, subscriptionId) {
-        var deviceAttributesSubscription = deviceAttributesSubscriptionMap[subscriptionId];
-        if (deviceAttributesSubscription) {
-            if (!deviceAttributesSubscription.attributes) {
-                deviceAttributesSubscription.attributes = [];
-                deviceAttributesSubscription.keys = {};
-            }
-            var attributes = deviceAttributesSubscription.attributes;
-            var keys = deviceAttributesSubscription.keys;
-            for (var key in data) {
-                var index = keys[key];
-                var attribute;
-                if (index > -1) {
-                    attribute = attributes[index];
-                } else {
-                    attribute = {
-                        key: key
-                    };
-                    index = attributes.push(attribute)-1;
-                    keys[key] = index;
-                }
-                var attrData = data[key][0];
-                attribute.lastUpdateTs = attrData[0];
-                attribute.value = attrData[1];
-            }
-            if (deviceAttributesSubscription.subscriptionCallback) {
-                deviceAttributesSubscription.subscriptionCallback(attributes);
-            }
-        }
-=======
-    function getDeviceAttributes(deviceId, attributeScope, query, successCallback, config) {
-        return attributeService.getEntityAttributes(types.entityType.device, deviceId, attributeScope, query, successCallback, config);
->>>>>>> 96dad362
-    }
-
-    function subscribeForDeviceAttributes(deviceId, attributeScope) {
-        return attributeService.subscribeForEntityAttributes(types.entityType.device, deviceId, attributeScope);
-    }
-
-    function unsubscribeForDeviceAttributes(subscriptionId) {
-        attributeService.unsubscribeForEntityAttributes(subscriptionId);
-    }
-
-    function saveDeviceAttributes(deviceId, attributeScope, attributes) {
-        return attributeService.saveEntityAttributes(types.entityType.device, deviceId, attributeScope, attributes);
-    }
-
-    function deleteDeviceAttributes(deviceId, attributeScope, attributes) {
-        return attributeService.deleteEntityAttributes(types.entityType.device, deviceId, attributeScope, attributes);
-    }
-
-    function sendOneWayRpcCommand(deviceId, requestBody) {
-        var deferred = $q.defer();
-        var url = '/api/plugins/rpc/oneway/' + deviceId;
-        $http.post(url, requestBody).then(function success(response) {
-            deferred.resolve(response.data);
-        }, function fail(rejection) {
-            deferred.reject(rejection);
-        });
-        return deferred.promise;
-    }
-
-    function sendTwoWayRpcCommand(deviceId, requestBody) {
-        var deferred = $q.defer();
-        var url = '/api/plugins/rpc/twoway/' + deviceId;
-        $http.post(url, requestBody).then(function success(response) {
-            deferred.resolve(response.data);
-        }, function fail(rejection) {
-            deferred.reject(rejection);
-        });
-        return deferred.promise;
-    }
-
-}
+/*
+ * Copyright © 2016-2017 The Thingsboard Authors
+ *
+ * Licensed under the Apache License, Version 2.0 (the "License");
+ * you may not use this file except in compliance with the License.
+ * You may obtain a copy of the License at
+ *
+ *     http://www.apache.org/licenses/LICENSE-2.0
+ *
+ * Unless required by applicable law or agreed to in writing, software
+ * distributed under the License is distributed on an "AS IS" BASIS,
+ * WITHOUT WARRANTIES OR CONDITIONS OF ANY KIND, either express or implied.
+ * See the License for the specific language governing permissions and
+ * limitations under the License.
+ */
+import thingsboardTypes from '../common/types.constant';
+
+export default angular.module('thingsboard.api.device', [thingsboardTypes])
+    .factory('deviceService', DeviceService)
+    .name;
+
+/*@ngInject*/
+function DeviceService($http, $q, attributeService, customerService, types) {
+
+    var service = {
+        assignDeviceToCustomer: assignDeviceToCustomer,
+        deleteDevice: deleteDevice,
+        getCustomerDevices: getCustomerDevices,
+        getDevice: getDevice,
+        getDevices: getDevices,
+        getDeviceCredentials: getDeviceCredentials,
+        getTenantDevices: getTenantDevices,
+        saveDevice: saveDevice,
+        saveDeviceCredentials: saveDeviceCredentials,
+        unassignDeviceFromCustomer: unassignDeviceFromCustomer,
+        makeDevicePublic: makeDevicePublic,
+        getDeviceAttributes: getDeviceAttributes,
+        subscribeForDeviceAttributes: subscribeForDeviceAttributes,
+        unsubscribeForDeviceAttributes: unsubscribeForDeviceAttributes,
+        saveDeviceAttributes: saveDeviceAttributes,
+        deleteDeviceAttributes: deleteDeviceAttributes,
+        sendOneWayRpcCommand: sendOneWayRpcCommand,
+        sendTwoWayRpcCommand: sendTwoWayRpcCommand
+    }
+
+    return service;
+
+    function getTenantDevices(pageLink, applyCustomersInfo, config) {
+        var deferred = $q.defer();
+        var url = '/api/tenant/devices?limit=' + pageLink.limit;
+        if (angular.isDefined(pageLink.textSearch)) {
+            url += '&textSearch=' + pageLink.textSearch;
+        }
+        if (angular.isDefined(pageLink.idOffset)) {
+            url += '&idOffset=' + pageLink.idOffset;
+        }
+        if (angular.isDefined(pageLink.textOffset)) {
+            url += '&textOffset=' + pageLink.textOffset;
+        }
+        $http.get(url, config).then(function success(response) {
+            if (applyCustomersInfo) {
+                customerService.applyAssignedCustomersInfo(response.data.data).then(
+                    function success(data) {
+                        response.data.data = data;
+                        deferred.resolve(response.data);
+                    },
+                    function fail() {
+                        deferred.reject();
+                    }
+                );
+            } else {
+                deferred.resolve(response.data);
+            }
+        }, function fail() {
+            deferred.reject();
+        });
+        return deferred.promise;
+    }
+
+    function getCustomerDevices(customerId, pageLink, applyCustomersInfo, config) {
+        var deferred = $q.defer();
+        var url = '/api/customer/' + customerId + '/devices?limit=' + pageLink.limit;
+        if (angular.isDefined(pageLink.textSearch)) {
+            url += '&textSearch=' + pageLink.textSearch;
+        }
+        if (angular.isDefined(pageLink.idOffset)) {
+            url += '&idOffset=' + pageLink.idOffset;
+        }
+        if (angular.isDefined(pageLink.textOffset)) {
+            url += '&textOffset=' + pageLink.textOffset;
+        }
+        $http.get(url, config).then(function success(response) {
+            if (applyCustomersInfo) {
+                customerService.applyAssignedCustomerInfo(response.data.data, customerId).then(
+                    function success(data) {
+                        response.data.data = data;
+                        deferred.resolve(response.data);
+                    },
+                    function fail() {
+                        deferred.reject();
+                    }
+                );
+            } else {
+                deferred.resolve(response.data);
+            }
+        }, function fail() {
+            deferred.reject();
+        });
+
+        return deferred.promise;
+    }
+
+    function getDevice(deviceId, ignoreErrors, config) {
+        var deferred = $q.defer();
+        var url = '/api/device/' + deviceId;
+        if (!config) {
+            config = {};
+        }
+        config = Object.assign(config, { ignoreErrors: ignoreErrors });
+        $http.get(url, config).then(function success(response) {
+            deferred.resolve(response.data);
+        }, function fail(response) {
+            deferred.reject(response.data);
+        });
+        return deferred.promise;
+    }
+
+    function getDevices(deviceIds, config) {
+        var deferred = $q.defer();
+        var ids = '';
+        for (var i=0;i<deviceIds.length;i++) {
+            if (i>0) {
+                ids += ',';
+            }
+            ids += deviceIds[i];
+        }
+        var url = '/api/devices?deviceIds=' + ids;
+        $http.get(url, config).then(function success(response) {
+            var devices = response.data;
+            devices.sort(function (device1, device2) {
+               var id1 =  device1.id.id;
+               var id2 =  device2.id.id;
+               var index1 = deviceIds.indexOf(id1);
+               var index2 = deviceIds.indexOf(id2);
+               return index1 - index2;
+            });
+            deferred.resolve(devices);
+        }, function fail(response) {
+            deferred.reject(response.data);
+        });
+        return deferred.promise;
+    }
+
+    function saveDevice(device) {
+        var deferred = $q.defer();
+        var url = '/api/device';
+        $http.post(url, device).then(function success(response) {
+            deferred.resolve(response.data);
+        }, function fail() {
+            deferred.reject();
+        });
+        return deferred.promise;
+    }
+
+    function deleteDevice(deviceId) {
+        var deferred = $q.defer();
+        var url = '/api/device/' + deviceId;
+        $http.delete(url).then(function success() {
+            deferred.resolve();
+        }, function fail() {
+            deferred.reject();
+        });
+        return deferred.promise;
+    }
+
+    function getDeviceCredentials(deviceId) {
+        var deferred = $q.defer();
+        var url = '/api/device/' + deviceId + '/credentials';
+        $http.get(url, null).then(function success(response) {
+            deferred.resolve(response.data);
+        }, function fail() {
+            deferred.reject();
+        });
+        return deferred.promise;
+    }
+
+    function saveDeviceCredentials(deviceCredentials) {
+        var deferred = $q.defer();
+        var url = '/api/device/credentials';
+        $http.post(url, deviceCredentials).then(function success(response) {
+            deferred.resolve(response.data);
+        }, function fail() {
+            deferred.reject();
+        });
+        return deferred.promise;
+    }
+
+    function assignDeviceToCustomer(customerId, deviceId) {
+        var deferred = $q.defer();
+        var url = '/api/customer/' + customerId + '/device/' + deviceId;
+        $http.post(url, null).then(function success(response) {
+            deferred.resolve(response.data);
+        }, function fail() {
+            deferred.reject();
+        });
+        return deferred.promise;
+    }
+
+    function unassignDeviceFromCustomer(deviceId) {
+        var deferred = $q.defer();
+        var url = '/api/customer/device/' + deviceId;
+        $http.delete(url).then(function success(response) {
+            deferred.resolve(response.data);
+        }, function fail() {
+            deferred.reject();
+        });
+        return deferred.promise;
+    }
+
+    function makeDevicePublic(deviceId) {
+        var deferred = $q.defer();
+        var url = '/api/customer/public/device/' + deviceId;
+        $http.post(url, null).then(function success(response) {
+            deferred.resolve(response.data);
+        }, function fail() {
+            deferred.reject();
+        });
+        return deferred.promise;
+    }
+
+    function getDeviceAttributes(deviceId, attributeScope, query, successCallback, config) {
+        return attributeService.getEntityAttributes(types.entityType.device, deviceId, attributeScope, query, successCallback, config);
+    }
+
+    function subscribeForDeviceAttributes(deviceId, attributeScope) {
+        return attributeService.subscribeForEntityAttributes(types.entityType.device, deviceId, attributeScope);
+    }
+
+    function unsubscribeForDeviceAttributes(subscriptionId) {
+        attributeService.unsubscribeForEntityAttributes(subscriptionId);
+    }
+
+    function saveDeviceAttributes(deviceId, attributeScope, attributes) {
+        return attributeService.saveEntityAttributes(types.entityType.device, deviceId, attributeScope, attributes);
+    }
+
+    function deleteDeviceAttributes(deviceId, attributeScope, attributes) {
+        return attributeService.deleteEntityAttributes(types.entityType.device, deviceId, attributeScope, attributes);
+    }
+
+    function sendOneWayRpcCommand(deviceId, requestBody) {
+        var deferred = $q.defer();
+        var url = '/api/plugins/rpc/oneway/' + deviceId;
+        $http.post(url, requestBody).then(function success(response) {
+            deferred.resolve(response.data);
+        }, function fail(rejection) {
+            deferred.reject(rejection);
+        });
+        return deferred.promise;
+    }
+
+    function sendTwoWayRpcCommand(deviceId, requestBody) {
+        var deferred = $q.defer();
+        var url = '/api/plugins/rpc/twoway/' + deviceId;
+        $http.post(url, requestBody).then(function success(response) {
+            deferred.resolve(response.data);
+        }, function fail(rejection) {
+            deferred.reject(rejection);
+        });
+        return deferred.promise;
+    }
+
+}