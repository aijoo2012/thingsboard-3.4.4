--- conflicted
+++ resolved
@@ -30,11 +30,10 @@
     vm.allExtensions = allExtensions;
 
 
-    if (extension) { // Editing
-        //vm.configuration = vm.extension.configuration;
+    if (extension) {
         vm.extension = angular.copy(extension);
         editTransformers(vm.extension);
-    } else { // Add new
+    } else {
         vm.extension = {};
     }
 
@@ -65,9 +64,6 @@
 
     vm.save = save;
     function save() {
-        $mdDialog.hide();
-        saveTransformers();
-
         let $errorElement = angular.element('[name=theForm]').find('.ng-invalid');
 
         if ($errorElement.length) {
@@ -79,18 +75,12 @@
 
             if ($errorElementTop !== $mdDialogTop) {
                 angular.element('md-dialog-content').animate({
-                    scrollTop: $mdDialogScroll + ($errorElementTop - $mdDialogTop) - 20
+                    scrollTop: $mdDialogScroll + ($errorElementTop - $mdDialogTop) - 50
                 }, 500);
                 $errorElement.eq(0).focus();
             }
-
         } else {
 
-<<<<<<< HEAD
-        attributeService.saveEntityAttributes(vm.entityType, vm.entityId, types.attributesScope.shared.value, [{key:"configuration", value:editedValue}]).then(
-            function success() {
-                $scope.theForm.$setPristine();
-=======
             if(vm.isAdd) {
                 vm.allExtensions.push(vm.extension);
             } else {
@@ -98,8 +88,10 @@
                 if(index > -1) {
                     vm.allExtensions[index] = vm.extension;
                 }
->>>>>>> f00898c7
-            }
+            }
+
+            $mdDialog.hide();
+            saveTransformers();
 
             var editedValue = angular.toJson(vm.allExtensions);
 
@@ -111,8 +103,6 @@
                     [{key:"configuration", value:editedValue}]
                 )
                 .then(function success() {
-                    $scope.theForm.$setPristine();
-                    $mdDialog.hide();
                 });
 
         }
@@ -138,9 +128,8 @@
     };
 
     function saveTransformers() {
-<<<<<<< HEAD
-        if(vm.newExtension.type == types.extensionType.http) {
-            var config = vm.newExtension.configuration.converterConfigurations;
+        if(vm.extension.type == types.extensionType.http) {
+            var config = vm.extension.configuration.converterConfigurations;
             if(config && config.length > 0) {
                 for(let i=0;i<config.length;i++) {
                     for(let j=0;j<config[i].converters.length;j++){
@@ -155,22 +144,13 @@
                                 config[i].converters[j].timeseries[l].transformer = {type: "intToDouble"};
                             }
                             delete config[i].converters[j].timeseries[l].transformerType;
-=======
-        var config = vm.extension.configuration.converterConfigurations;
-        if(vm.extension.type == types.extensionType.http) {
-            for(let i=0;i<config.length;i++) {
-                for(let j=0;j<config[i].converters.length;j++){
-                    for(let k=0;k<config[i].converters[j].attributes.length;k++){
-                        if(config[i].converters[j].attributes[k].transformerType == "toDouble"){
-                            config[i].converters[j].attributes[k].transformer = {type: "intToDouble"};
->>>>>>> f00898c7
-                        }
-                    }
-                }
-            }
-        }
-        if(vm.newExtension.type == types.extensionType.mqtt) {
-            var brokers = vm.newExtension.configuration.brokers;
+                        }
+                    }
+                }
+            }
+        }
+        if(vm.extension.type == types.extensionType.mqtt) {
+            var brokers = vm.extension.configuration.brokers;
             if(brokers && brokers.length > 0) {
                 for(let i=0;i<brokers.length;i++) {
                     if(brokers[i].mapping && brokers[i].mapping.length > 0) {
@@ -180,6 +160,27 @@
                                 delete brokers[i].mapping[j].converter.typeExp;
                             }
                             delete brokers[i].mapping[j].converterType;
+                        }
+                    }
+                    if(brokers[i].connectRequests && brokers[i].connectRequests.length > 0) {
+                        for(let j=0;j<brokers[i].connectRequests.length;j++) {
+                            delete brokers[i].connectRequests[j].nameExp;
+                        }
+                    }
+                    if(brokers[i].disconnectRequests && brokers[i].disconnectRequests.length > 0) {
+                        for(let j=0;j<brokers[i].disconnectRequests.length;j++) {
+                            delete brokers[i].disconnectRequests[j].nameExp;
+                        }
+                    }
+                    if(brokers[i].attributeRequests && brokers[i].attributeRequests.length > 0) {
+                        for(let j=0;j<brokers[i].attributeRequests.length;j++) {
+                            delete brokers[i].attributeRequests[j].nameExp;
+                        }
+                        for(let j=0;j<brokers[i].attributeRequests.length;j++) {
+                            delete brokers[i].attributeRequests[j].attrKey;
+                        }
+                        for(let j=0;j<brokers[i].attributeRequests.length;j++) {
+                            delete brokers[i].attributeRequests[j].requestId;
                         }
                     }
                 }
@@ -237,6 +238,43 @@
                         }
                     }
                 }
+                if(brokers[i].connectRequests && brokers[i].connectRequests.length > 0) {
+                    for(let j=0;j<brokers[i].connectRequests.length;j++) {
+                        if(brokers[i].connectRequests[j].deviceNameTopicExpression) {
+                            brokers[i].connectRequests[j].nameExp = "deviceNameTopicExpression";
+                        } else {
+                            brokers[i].connectRequests[j].nameExp = "deviceNameJsonExpression";
+                        }
+                    }
+                }
+                if(brokers[i].disconnectRequests && brokers[i].disconnectRequests.length > 0) {
+                    for(let j=0;j<brokers[i].disconnectRequests.length;j++) {
+                        if(brokers[i].disconnectRequests[j].deviceNameTopicExpression) {
+                            brokers[i].disconnectRequests[j].nameExp = "deviceNameTopicExpression";
+                        } else {
+                            brokers[i].disconnectRequests[j].nameExp = "deviceNameJsonExpression";
+                        }
+                    }
+                }
+                if(brokers[i].attributeRequests && brokers[i].attributeRequests.length > 0) {
+                    for(let j=0;j<brokers[i].attributeRequests.length;j++) {
+                        if(brokers[i].attributeRequests[j].deviceNameTopicExpression) {
+                            brokers[i].attributeRequests[j].nameExp = "deviceNameTopicExpression";
+                        } else {
+                            brokers[i].attributeRequests[j].nameExp = "deviceNameJsonExpression";
+                        }
+                        if(brokers[i].attributeRequests[j].attributeKeyTopicExpression) {
+                            brokers[i].attributeRequests[j].attrKey = "attributeKeyTopicExpression";
+                        } else {
+                            brokers[i].attributeRequests[j].attrKey = "attributeKeyJsonExpression";
+                        }
+                        if(brokers[i].attributeRequests[j].requestIdTopicExpression) {
+                            brokers[i].attributeRequests[j].requestId = "requestIdTopicExpression";
+                        } else {
+                            brokers[i].attributeRequests[j].requestId = "requestIdJsonExpression";
+                        }
+                    }
+                }
             }
         }
     }
