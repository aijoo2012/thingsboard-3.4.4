/*
 * Copyright © 2016-2017 The Thingsboard Authors
 *
 * Licensed under the Apache License, Version 2.0 (the "License");
 * you may not use this file except in compliance with the License.
 * You may obtain a copy of the License at
 *
 *     http://www.apache.org/licenses/LICENSE-2.0
 *
 * Unless required by applicable law or agreed to in writing, software
 * distributed under the License is distributed on an "AS IS" BASIS,
 * WITHOUT WARRANTIES OR CONDITIONS OF ANY KIND, either express or implied.
 * See the License for the specific language governing permissions and
 * limitations under the License.
 */
export default angular.module('thingsboard.types', [])
    .constant('types',
        {
            serverErrorCode: {
                general: 2,
                authentication: 10,
                jwtTokenExpired: 11,
                permissionDenied: 20,
                invalidArguments: 30,
                badRequestParams: 31,
                itemNotFound: 32
            },
            entryPoints: {
                login: "/api/auth/login",
                tokenRefresh: "/api/auth/token",
                nonTokenBased: "/api/noauth"
            },
            id: {
                nullUid: "13814000-1dd2-11b2-8080-808080808080",
            },
            aggregation: {
                min: {
                    value: "MIN",
                    name: "aggregation.min"
                },
                max: {
                    value: "MAX",
                    name: "aggregation.max"
                },
                avg: {
                    value: "AVG",
                    name: "aggregation.avg"
                },
                sum: {
                    value: "SUM",
                    name: "aggregation.sum"
                },
                count: {
                    value: "COUNT",
                    name: "aggregation.count"
                },
                none: {
                    value: "NONE",
                    name: "aggregation.none"
                }
            },
            alarmFields: {
                createdTime: {
                    keyName: 'createdTime',
                    value: "createdTime",
                    name: "alarm.created-time",
                    time: true
                },
                startTime: {
                    keyName: 'startTime',
                    value: "startTs",
                    name: "alarm.start-time",
                    time: true
                },
                endTime: {
                    keyName: 'endTime',
                    value: "endTs",
                    name: "alarm.end-time",
                    time: true
                },
                ackTime: {
                    keyName: 'ackTime',
                    value: "ackTs",
                    name: "alarm.ack-time",
                    time: true
                },
                clearTime: {
                    keyName: 'clearTime',
                    value: "clearTs",
                    name: "alarm.clear-time",
                    time: true
                },
                originator: {
                    keyName: 'originator',
                    value: "originatorName",
                    name: "alarm.originator"
                },
                originatorType: {
                    keyName: 'originatorType',
                    value: "originator.entityType",
                    name: "alarm.originator-type"
                },
                type: {
                    keyName: 'type',
                    value: "type",
                    name: "alarm.type"
                },
                severity: {
                    keyName: 'severity',
                    value: "severity",
                    name: "alarm.severity"
                },
                status: {
                    keyName: 'status',
                    value: "status",
                    name: "alarm.status"
                }
            },
            alarmStatus: {
                activeUnack: "ACTIVE_UNACK",
                activeAck: "ACTIVE_ACK",
                clearedUnack: "CLEARED_UNACK",
                clearedAck: "CLEARED_ACK"
            },
            alarmSearchStatus: {
                any: "ANY",
                active: "ACTIVE",
                cleared: "CLEARED",
                ack: "ACK",
                unack: "UNACK"
            },
            alarmSeverity: {
                "CRITICAL": {
                    name: "alarm.severity-critical",
                    class: "tb-critical",
                    color: "red"
                },
                "MAJOR": {
                    name: "alarm.severity-major",
                    class: "tb-major",
                    color: "orange"
                },
                "MINOR": {
                    name: "alarm.severity-minor",
                    class: "tb-minor",
                    color: "#ffca3d"
                },
                "WARNING": {
                    name: "alarm.severity-warning",
                    class: "tb-warning",
                    color: "#abab00"
                },
                "INDETERMINATE": {
                    name: "alarm.severity-indeterminate",
                    class: "tb-indeterminate",
                    color: "green"
                }
            },
            aliasFilterType: {
                singleEntity: {
                    value: 'singleEntity',
                    name: 'alias.filter-type-single-entity'
                },
                entityList: {
                    value: 'entityList',
                    name: 'alias.filter-type-entity-list'
                },
                entityName: {
                    value: 'entityName',
                    name: 'alias.filter-type-entity-name'
                },
                stateEntity: {
                    value: 'stateEntity',
                    name: 'alias.filter-type-state-entity'
                },
                assetType: {
                    value: 'assetType',
                    name: 'alias.filter-type-asset-type'
                },
                deviceType: {
                    value: 'deviceType',
                    name: 'alias.filter-type-device-type'
                },
                relationsQuery: {
                    value: 'relationsQuery',
                    name: 'alias.filter-type-relations-query'
                },
                assetSearchQuery: {
                    value: 'assetSearchQuery',
                    name: 'alias.filter-type-asset-search-query'
                },
                deviceSearchQuery: {
                    value: 'deviceSearchQuery',
                    name: 'alias.filter-type-device-search-query'
                }
            },
            position: {
                top: {
                    value: "top",
                    name: "position.top"
                },
                bottom: {
                    value: "bottom",
                    name: "position.bottom"
                },
                left: {
                    value: "left",
                    name: "position.left"
                },
                right: {
                    value: "right",
                    name: "position.right"
                }
            },
            datasourceType: {
                function: "function",
                entity: "entity"
            },
            dataKeyType: {
                timeseries: "timeseries",
                attribute: "attribute",
                function: "function",
                alarm: "alarm"
            },
            componentType: {
                filter: "FILTER",
                processor: "PROCESSOR",
                action: "ACTION",
                plugin: "PLUGIN"
            },
            entityType: {
                device: "DEVICE",
                asset: "ASSET",
                rule: "RULE",
                plugin: "PLUGIN",
                tenant: "TENANT",
                customer: "CUSTOMER",
                user: "USER",
                dashboard: "DASHBOARD",
                alarm: "ALARM"
            },
            entityTypeTranslations: {
                "DEVICE": {
                    type: 'entity.type-device',
                    typePlural: 'entity.type-devices',
                    list: 'entity.list-of-devices',
                    nameStartsWith: 'entity.device-name-starts-with'
                },
                "ASSET": {
                    type: 'entity.type-asset',
                    typePlural: 'entity.type-assets',
                    list: 'entity.list-of-assets',
                    nameStartsWith: 'entity.asset-name-starts-with'
                },
                "RULE": {
                    type: 'entity.type-rule',
                    typePlural: 'entity.type-rules',
                    list: 'entity.list-of-rules',
                    nameStartsWith: 'entity.rule-name-starts-with'
                },
                "PLUGIN": {
                    type: 'entity.type-plugin',
                    typePlural: 'entity.type-plugins',
                    list: 'entity.list-of-plugins',
                    nameStartsWith: 'entity.plugin-name-starts-with'
                },
                "TENANT": {
                    type: 'entity.type-tenant',
                    typePlural: 'entity.type-tenants',
                    list: 'entity.list-of-tenants',
                    nameStartsWith: 'entity.tenant-name-starts-with'
                },
                "CUSTOMER": {
                    type: 'entity.type-customer',
                    typePlural: 'entity.type-customers',
                    list: 'entity.list-of-customers',
                    nameStartsWith: 'entity.customer-name-starts-with'
                },
                "USER": {
                    type: 'entity.type-user',
                    typePlural: 'entity.type-users',
                    list: 'entity.list-of-users',
                    nameStartsWith: 'entity.user-name-starts-with'
                },
                "DASHBOARD": {
                    type: 'entity.type-dashboard',
                    typePlural: 'entity.type-dashboards',
                    list: 'entity.list-of-dashboards',
                    nameStartsWith: 'entity.dashboard-name-starts-with'
                },
                "ALARM": {
                    type: 'entity.type-alarm',
                    typePlural: 'entity.type-alarms',
                    list: 'entity.list-of-alarms',
                    nameStartsWith: 'entity.alarm-name-starts-with'
                }
            },
            entitySearchDirection: {
                from: "FROM",
                to: "TO"
            },
            entityRelationType: {
                contains: "Contains",
                manages: "Manages"
            },
            eventType: {
                error: {
                    value: "ERROR",
                    name: "event.type-error"
                },
                lcEvent: {
                    value: "LC_EVENT",
                    name: "event.type-lc-event"
                },
                stats: {
                    value: "STATS",
                    name: "event.type-stats"
                }
            },
            extensionType: {
                http: "HTTP",
                mqtt: "MQTT",
                opc: "OPC UA"
            },
            extensionValueType: {
                string: 'value.string',
                long: 'value.long',
                double: 'value.double',
                boolean: 'value.boolean'
            },
            extensionTransformerType: {
                toDouble: 'extension.to-double',
                custom: 'extension.custom'
            },
<<<<<<< HEAD
            mqttConverterTypes: {
                json: 'extension.converter-json',
                custom: 'extension.custom'
            },
            mqttCredentialTypes: {
                anonymous:  {
                    value: "anonymous",
                    name: "extension.anonymous"
                },
                basic: {
                    value: "basic",
                    name: "extension.basic"
                },
                pem: {
                    value: "cert.PEM",
                    name: "extension.pem"
                }
=======
            extensionOpcSecurityTypes: {
                Basic128Rsa15: "Basic128Rsa15",
                Basic256: "Basic256",
                Basic256Sha256: "Basic256Sha256",
                None: "None"
            },
            extensionIdentityType: {
                anonymous: "anonymous",
                username: "username"
            },
            extensionKeystoreType: {
                PKCS12: "PKCS12",
                JKS: "JKS"
>>>>>>> f00898c7
            },
            latestTelemetry: {
                value: "LATEST_TELEMETRY",
                name: "attribute.scope-latest-telemetry",
                clientSide: true
            },
            attributesScope: {
                client: {
                    value: "CLIENT_SCOPE",
                    name: "attribute.scope-client",
                    clientSide: true
                },
                server: {
                    value: "SERVER_SCOPE",
                    name: "attribute.scope-server",
                    clientSide: false
                },
                shared: {
                    value: "SHARED_SCOPE",
                    name: "attribute.scope-shared",
                    clientSide: false
                }
            },
            valueType: {
                string: {
                    value: "string",
                    name: "value.string",
                    icon: "mdi:format-text"
                },
                integer: {
                    value: "integer",
                    name: "value.integer",
                    icon: "mdi:numeric"
                },
                double: {
                    value: "double",
                    name: "value.double",
                    icon: "mdi:numeric"
                },
                boolean: {
                    value: "boolean",
                    name: "value.boolean",
                    icon: "mdi:checkbox-marked-outline"
                }
            },
            widgetType: {
                timeseries: {
                    value: "timeseries",
                    name: "widget.timeseries",
                    template: {
                        bundleAlias: "charts",
                        alias: "basic_timeseries"
                    }
                },
                latest: {
                    value: "latest",
                    name: "widget.latest-values",
                    template: {
                        bundleAlias: "cards",
                        alias: "attributes_card"
                    }
                },
                rpc: {
                    value: "rpc",
                    name: "widget.rpc",
                    template: {
                        bundleAlias: "gpio_widgets",
                        alias: "basic_gpio_control"
                    }
                },
                alarm: {
                    value: "alarm",
                    name: "widget.alarm",
                    template: {
                        bundleAlias: "alarm_widgets",
                        alias: "alarms_table"
                    }
                },
                static: {
                    value: "static",
                    name: "widget.static",
                    template: {
                        bundleAlias: "cards",
                        alias: "html_card"
                    }
                }
            },
            widgetActionSources: {
                headerButton: {
                    name: 'widget-action.header-button',
                    value: 'headerButton',
                    multiple: true
                }
            },
            widgetActionTypes: {
                openDashboardState: {
                    name: 'widget-action.open-dashboard-state',
                    value: 'openDashboardState'
                },
                updateDashboardState: {
                    name: 'widget-action.update-dashboard-state',
                    value: 'updateDashboardState'
                },
                openDashboard: {
                    name: 'widget-action.open-dashboard',
                    value: 'openDashboard'
                },
                custom: {
                    name: 'widget-action.custom',
                    value: 'custom'
                }
            },
            systemBundleAlias: {
                charts: "charts",
                cards: "cards"
            },
            translate: {
                customTranslationsPrefix: "custom."
            }
        }
    ).name;<|MERGE_RESOLUTION|>--- conflicted
+++ resolved
@@ -332,7 +332,6 @@
                 toDouble: 'extension.to-double',
                 custom: 'extension.custom'
             },
-<<<<<<< HEAD
             mqttConverterTypes: {
                 json: 'extension.converter-json',
                 custom: 'extension.custom'
@@ -350,7 +349,7 @@
                     value: "cert.PEM",
                     name: "extension.pem"
                 }
-=======
+            },
             extensionOpcSecurityTypes: {
                 Basic128Rsa15: "Basic128Rsa15",
                 Basic256: "Basic256",
@@ -358,13 +357,12 @@
                 None: "None"
             },
             extensionIdentityType: {
-                anonymous: "anonymous",
-                username: "username"
+                anonymous: "extension.anonymous",
+                username: "extension.username"
             },
             extensionKeystoreType: {
                 PKCS12: "PKCS12",
                 JKS: "JKS"
->>>>>>> f00898c7
             },
             latestTelemetry: {
                 value: "LATEST_TELEMETRY",
