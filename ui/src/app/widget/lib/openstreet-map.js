--- conflicted
+++ resolved
@@ -35,15 +35,11 @@
 
 		this.map = L.map($containerElement[0]).setView([0, 0], this.defaultZoomLevel || 8);
 
-<<<<<<< HEAD
 		if (disableScrollZooming) {
 			this.map.scrollWheelZoom.disable();
 		}
-
-		var tileLayer = L.tileLayer.provider(mapProvider);
-=======
+    
 		var tileLayer = mapProvider.isCustom ? L.tileLayer(mapProvider.name) : L.tileLayer.provider(mapProvider.name);
->>>>>>> a9a5b344
 
 		tileLayer.addTo(this.map);
 
