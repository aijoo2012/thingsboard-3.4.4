--- conflicted
+++ resolved
@@ -61,17 +61,14 @@
 } from '../../dialogs/add-entities-to-customer-dialog.component';
 import { DeviceTabsComponent } from '@home/pages/device/device-tabs.component';
 import { HomeDialogsService } from '@home/dialogs/home-dialogs.service';
-<<<<<<< HEAD
+import { DeviceWizardDialogComponent } from '@home/components/wizard/device-wizard-dialog.component';
+import { BaseData, HasId } from '@shared/models/base-data';
+import { isDefinedAndNotNull } from '@core/utils';
 import { EdgeService } from "@core/http/edge.service";
 import {
   AddEntitiesToEdgeDialogComponent,
   AddEntitiesToEdgeDialogData
 } from "@home/dialogs/add-entities-to-edge-dialog.component";
-=======
-import { DeviceWizardDialogComponent } from '@home/components/wizard/device-wizard-dialog.component';
-import { BaseData, HasId } from '@shared/models/base-data';
-import { isDefinedAndNotNull } from '@core/utils';
->>>>>>> 146e6126
 
 @Injectable()
 export class DevicesTableConfigResolver implements Resolve<EntityTableConfig<DeviceInfo>> {
@@ -126,11 +123,8 @@
     this.config.componentsData = {
       deviceScope: route.data.devicesType,
       deviceProfileId: null,
-<<<<<<< HEAD
+      deviceCredentials$: new Subject<DeviceCredentials>(),
       edgeId: routeParams.edgeId
-=======
-      deviceCredentials$: new Subject<DeviceCredentials>()
->>>>>>> 146e6126
     };
     this.customerId = routeParams.customerId;
     this.config.componentsData.edgeId = routeParams.edgeId;
@@ -556,7 +550,6 @@
     }
     return false;
   }
-<<<<<<< HEAD
 
   addDevicesToEdge($event: Event) {
     if ($event) {
@@ -628,6 +621,4 @@
     );
   }
 
-=======
->>>>>>> 146e6126
 }