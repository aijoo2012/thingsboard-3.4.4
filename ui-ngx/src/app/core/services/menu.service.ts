--- conflicted
+++ resolved
@@ -210,12 +210,14 @@
         icon: 'settings_ethernet',
         pages: [
           {
+            id: guid(),
             name: 'rulechain.core-rulechains',
             type: 'link',
             path: '/ruleChains/core',
             icon: 'settings_ethernet'
           },
           {
+            id: guid(),
             name: 'rulechain.edge-rulechains',
             type: 'link',
             path: '/ruleChains/edge',
@@ -260,16 +262,14 @@
         icon: 'view_quilt'
       },
       {
-<<<<<<< HEAD
+        id: guid(),
         name: 'edge.edges',
         type: 'link',
         path: '/edges',
         icon: 'router'
       },
       {
-=======
-        id: guid(),
->>>>>>> 40e13cce
+        id: guid(),
         name: 'widget.widget-library',
         type: 'link',
         path: '/widgets-bundles',
