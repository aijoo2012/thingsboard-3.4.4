--- conflicted
+++ resolved
@@ -67,13 +67,6 @@
             <plugin>
                 <groupId>org.apache.maven.plugins</groupId>
                 <artifactId>maven-compiler-plugin</artifactId>
-<<<<<<< HEAD
-=======
-                <version>3.8.1</version>
-                <configuration>
-                    <release>11</release>
-                </configuration>
->>>>>>> 2bd28cb0
             </plugin>
             <plugin>
                 <groupId>org.apache.maven.plugins</groupId>
